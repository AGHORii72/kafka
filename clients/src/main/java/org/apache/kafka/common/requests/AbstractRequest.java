/*
 * Licensed to the Apache Software Foundation (ASF) under one or more
 * contributor license agreements. See the NOTICE file distributed with
 * this work for additional information regarding copyright ownership.
 * The ASF licenses this file to You under the Apache License, Version 2.0
 * (the "License"); you may not use this file except in compliance with
 * the License. You may obtain a copy of the License at
 *
 *    http://www.apache.org/licenses/LICENSE-2.0
 *
 * Unless required by applicable law or agreed to in writing, software
 * distributed under the License is distributed on an "AS IS" BASIS,
 * WITHOUT WARRANTIES OR CONDITIONS OF ANY KIND, either express or implied.
 * See the License for the specific language governing permissions and
 * limitations under the License.
 */
package org.apache.kafka.common.requests;

import org.apache.kafka.common.errors.UnsupportedVersionException;
import org.apache.kafka.common.message.FetchRequestData;
import org.apache.kafka.common.message.AlterIsrRequestData;
import org.apache.kafka.common.message.ProduceRequestData;
import org.apache.kafka.common.network.NetworkSend;
import org.apache.kafka.common.network.Send;
import org.apache.kafka.common.protocol.ApiKeys;
import org.apache.kafka.common.protocol.Errors;
import org.apache.kafka.common.protocol.types.Struct;

import java.nio.ByteBuffer;
import java.util.Map;

public abstract class AbstractRequest implements AbstractRequestResponse {

    public static abstract class Builder<T extends AbstractRequest> {
        private final ApiKeys apiKey;
        private final short oldestAllowedVersion;
        private final short latestAllowedVersion;

        /**
         * Construct a new builder which allows any supported version
         */
        public Builder(ApiKeys apiKey) {
            this(apiKey, apiKey.oldestVersion(), apiKey.latestVersion());
        }

        /**
         * Construct a new builder which allows only a specific version
         */
        public Builder(ApiKeys apiKey, short allowedVersion) {
            this(apiKey, allowedVersion, allowedVersion);
        }

        /**
         * Construct a new builder which allows an inclusive range of versions
         */
        public Builder(ApiKeys apiKey, short oldestAllowedVersion, short latestAllowedVersion) {
            this.apiKey = apiKey;
            this.oldestAllowedVersion = oldestAllowedVersion;
            this.latestAllowedVersion = latestAllowedVersion;
        }

        public ApiKeys apiKey() {
            return apiKey;
        }

        public short oldestAllowedVersion() {
            return oldestAllowedVersion;
        }

        public short latestAllowedVersion() {
            return latestAllowedVersion;
        }

        public T build() {
            return build(latestAllowedVersion());
        }

        public abstract T build(short version);
    }

    private final short version;
    public final ApiKeys api;

    public AbstractRequest(ApiKeys api, short version) {
        if (!api.isVersionSupported(version))
            throw new UnsupportedVersionException("The " + api + " protocol does not support version " + version);
        this.version = version;
        this.api = api;
    }

    /**
     * Get the version of this AbstractRequest object.
     */
    public short version() {
        return version;
    }

    public Send toSend(String destination, RequestHeader header) {
        return new NetworkSend(destination, serialize(header));
    }

    /**
     * Use with care, typically {@link #toSend(String, RequestHeader)} should be used instead.
     */
    public ByteBuffer serialize(RequestHeader header) {
        return RequestUtils.serialize(header.toStruct(), toStruct());
    }

    protected abstract Struct toStruct();

    public String toString(boolean verbose) {
        return toStruct().toString();
    }

    @Override
    public final String toString() {
        return toString(true);
    }

    /**
     * Get an error response for a request
     */
    public AbstractResponse getErrorResponse(Throwable e) {
        return getErrorResponse(AbstractResponse.DEFAULT_THROTTLE_TIME, e);
    }

    /**
     * Get an error response for a request with specified throttle time in the response if applicable
     */
    public abstract AbstractResponse getErrorResponse(int throttleTimeMs, Throwable e);

    /**
     * Get the error counts corresponding to an error response. This is overridden for requests
     * where response may be null (e.g produce with acks=0).
     */
    public Map<Errors, Integer> errorCounts(Throwable e) {
        AbstractResponse response = getErrorResponse(0, e);
        if (response == null)
            throw new IllegalStateException("Error counts could not be obtained for request " + this);
        else
            return response.errorCounts();
    }

    /**
     * Factory method for getting a request object based on ApiKey ID and a version
     */
    public static AbstractRequest parseRequest(ApiKeys apiKey, short apiVersion, Struct struct) {
        switch (apiKey) {
            case PRODUCE:
                return new ProduceRequest(new ProduceRequestData(struct, apiVersion), apiVersion);
            case FETCH:
                return new FetchRequest(new FetchRequestData(struct, apiVersion), apiVersion);
            case LIST_OFFSETS:
                return new ListOffsetRequest(struct, apiVersion);
            case METADATA:
                return new MetadataRequest(struct, apiVersion);
            case OFFSET_COMMIT:
                return new OffsetCommitRequest(struct, apiVersion);
            case OFFSET_FETCH:
                return new OffsetFetchRequest(struct, apiVersion);
            case FIND_COORDINATOR:
                return new FindCoordinatorRequest(struct, apiVersion);
            case JOIN_GROUP:
                return new JoinGroupRequest(struct, apiVersion);
            case HEARTBEAT:
                return new HeartbeatRequest(struct, apiVersion);
            case LEAVE_GROUP:
                return new LeaveGroupRequest(struct, apiVersion);
            case SYNC_GROUP:
                return new SyncGroupRequest(struct, apiVersion);
            case STOP_REPLICA:
                return new StopReplicaRequest(struct, apiVersion);
            case CONTROLLED_SHUTDOWN:
                return new ControlledShutdownRequest(struct, apiVersion);
            case UPDATE_METADATA:
                return new UpdateMetadataRequest(struct, apiVersion);
            case LEADER_AND_ISR:
                return new LeaderAndIsrRequest(struct, apiVersion);
            case DESCRIBE_GROUPS:
                return new DescribeGroupsRequest(struct, apiVersion);
            case LIST_GROUPS:
                return new ListGroupsRequest(struct, apiVersion);
            case SASL_HANDSHAKE:
                return new SaslHandshakeRequest(struct, apiVersion);
            case API_VERSIONS:
                return new ApiVersionsRequest(struct, apiVersion);
            case CREATE_TOPICS:
                return new CreateTopicsRequest(struct, apiVersion);
            case DELETE_TOPICS:
                return new DeleteTopicsRequest(struct, apiVersion);
            case DELETE_RECORDS:
                return new DeleteRecordsRequest(struct, apiVersion);
            case INIT_PRODUCER_ID:
                return new InitProducerIdRequest(struct, apiVersion);
            case OFFSET_FOR_LEADER_EPOCH:
                return new OffsetsForLeaderEpochRequest(struct, apiVersion);
            case ADD_PARTITIONS_TO_TXN:
                return new AddPartitionsToTxnRequest(struct, apiVersion);
            case ADD_OFFSETS_TO_TXN:
                return new AddOffsetsToTxnRequest(struct, apiVersion);
            case END_TXN:
                return new EndTxnRequest(struct, apiVersion);
            case WRITE_TXN_MARKERS:
                return new WriteTxnMarkersRequest(struct, apiVersion);
            case TXN_OFFSET_COMMIT:
                return new TxnOffsetCommitRequest(struct, apiVersion);
            case DESCRIBE_ACLS:
                return new DescribeAclsRequest(struct, apiVersion);
            case CREATE_ACLS:
                return new CreateAclsRequest(struct, apiVersion);
            case DELETE_ACLS:
                return new DeleteAclsRequest(struct, apiVersion);
            case DESCRIBE_CONFIGS:
                return new DescribeConfigsRequest(struct, apiVersion);
            case ALTER_CONFIGS:
                return new AlterConfigsRequest(struct, apiVersion);
            case ALTER_REPLICA_LOG_DIRS:
                return new AlterReplicaLogDirsRequest(struct, apiVersion);
            case DESCRIBE_LOG_DIRS:
                return new DescribeLogDirsRequest(struct, apiVersion);
            case SASL_AUTHENTICATE:
                return new SaslAuthenticateRequest(struct, apiVersion);
            case CREATE_PARTITIONS:
                return new CreatePartitionsRequest(struct, apiVersion);
            case CREATE_DELEGATION_TOKEN:
                return new CreateDelegationTokenRequest(struct, apiVersion);
            case RENEW_DELEGATION_TOKEN:
                return new RenewDelegationTokenRequest(struct, apiVersion);
            case EXPIRE_DELEGATION_TOKEN:
                return new ExpireDelegationTokenRequest(struct, apiVersion);
            case DESCRIBE_DELEGATION_TOKEN:
                return new DescribeDelegationTokenRequest(struct, apiVersion);
            case DELETE_GROUPS:
                return new DeleteGroupsRequest(struct, apiVersion);
            case ELECT_LEADERS:
                return new ElectLeadersRequest(struct, apiVersion);
            case INCREMENTAL_ALTER_CONFIGS:
                return new IncrementalAlterConfigsRequest(struct, apiVersion);
            case ALTER_PARTITION_REASSIGNMENTS:
                return new AlterPartitionReassignmentsRequest(struct, apiVersion);
            case LIST_PARTITION_REASSIGNMENTS:
                return new ListPartitionReassignmentsRequest(struct, apiVersion);
            case OFFSET_DELETE:
                return new OffsetDeleteRequest(struct, apiVersion);
            case DESCRIBE_CLIENT_QUOTAS:
                return new DescribeClientQuotasRequest(struct, apiVersion);
            case ALTER_CLIENT_QUOTAS:
                return new AlterClientQuotasRequest(struct, apiVersion);
            case DESCRIBE_USER_SCRAM_CREDENTIALS:
                return new DescribeUserScramCredentialsRequest(struct, apiVersion);
            case ALTER_USER_SCRAM_CREDENTIALS:
                return new AlterUserScramCredentialsRequest(struct, apiVersion);
            case VOTE:
                return new VoteRequest(struct, apiVersion);
            case BEGIN_QUORUM_EPOCH:
                return new BeginQuorumEpochRequest(struct, apiVersion);
            case END_QUORUM_EPOCH:
                return new EndQuorumEpochRequest(struct, apiVersion);
            case DESCRIBE_QUORUM:
                return new DescribeQuorumRequest(struct, apiVersion);
            case ALTER_ISR:
                return new AlterIsrRequest(new AlterIsrRequestData(struct, apiVersion), apiVersion);
            case UPDATE_FEATURES:
                return new UpdateFeaturesRequest(struct, apiVersion);
<<<<<<< HEAD
            case BROKER_REGISTRATION:
                return new BrokerRegistrationRequest(struct, apiVersion);
            case BROKER_HEARTBEAT:
                return new BrokerHeartbeatRequest(struct, apiVersion);
=======
            case ENVELOPE:
                return new EnvelopeRequest(struct, apiVersion);
>>>>>>> 0a4c4daa
            default:
                throw new AssertionError(String.format("ApiKey %s is not currently handled in `parseRequest`, the " +
                        "code should be updated to do so.", apiKey));
        }
    }
}<|MERGE_RESOLUTION|>--- conflicted
+++ resolved
@@ -262,15 +262,12 @@
                 return new AlterIsrRequest(new AlterIsrRequestData(struct, apiVersion), apiVersion);
             case UPDATE_FEATURES:
                 return new UpdateFeaturesRequest(struct, apiVersion);
-<<<<<<< HEAD
+            case ENVELOPE:
+                return new EnvelopeRequest(struct, apiVersion);
             case BROKER_REGISTRATION:
                 return new BrokerRegistrationRequest(struct, apiVersion);
             case BROKER_HEARTBEAT:
                 return new BrokerHeartbeatRequest(struct, apiVersion);
-=======
-            case ENVELOPE:
-                return new EnvelopeRequest(struct, apiVersion);
->>>>>>> 0a4c4daa
             default:
                 throw new AssertionError(String.format("ApiKey %s is not currently handled in `parseRequest`, the " +
                         "code should be updated to do so.", apiKey));
