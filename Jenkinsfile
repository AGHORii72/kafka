--- conflicted
+++ resolved
@@ -86,30 +86,10 @@
             ciTool("ci-push-tag ${env.WORKSPACE} kafka")
         }
 
-<<<<<<< HEAD
-        stage('JDK 21 and Scala 2.13') {
-          agent { label 'ubuntu' }
-          tools {
-            jdk 'jdk_21_latest'
-          }
-          options {
-            timeout(time: 8, unit: 'HOURS')
-            timestamps()
-          }
-          environment {
-            SCALA_VERSION=2.13
-          }
-          steps {
-            doValidation()
-            doTest(env)
-            echo 'Skipping Kafka Streams archetype test for Java 21'
-          }
-=======
         if (config.isDevJob) {
           publishStep('artifactory_snapshots_settings')
         } else if (config.isPreviewJob) {
           publishStep('artifactory_preview_release_settings')
->>>>>>> e1b8464f
         }
       }
     }
