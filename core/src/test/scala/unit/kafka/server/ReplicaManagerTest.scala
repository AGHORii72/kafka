/**
 * Licensed to the Apache Software Foundation (ASF) under one or more
 * contributor license agreements.  See the NOTICE file distributed with
 * this work for additional information regarding copyright ownership.
 * The ASF licenses this file to You under the Apache License, Version 2.0
 * (the "License"); you may not use this file except in compliance with
 * the License.  You may obtain a copy of the License at
 *
 * http://www.apache.org/licenses/LICENSE-2.0
 *
 * Unless required by applicable law or agreed to in writing, software
 * distributed under the License is distributed on an "AS IS" BASIS,
 * WITHOUT WARRANTIES OR CONDITIONS OF ANY KIND, either express or implied.
 * See the License for the specific language governing permissions and
 * limitations under the License.
 */

package kafka.server

import java.io.File
import java.net.InetAddress
import java.util.concurrent.atomic.{AtomicBoolean, AtomicReference}
import java.util.concurrent.{CountDownLatch, TimeUnit}
import java.util.{Optional, Properties}

import kafka.api._
import kafka.log.{AppendOrigin, Log, LogConfig, LogManager, ProducerStateManager}
import kafka.cluster.{BrokerEndPoint, Partition}
import kafka.log.LeaderOffsetIncremented
import kafka.server.QuotaFactory.{QuotaManagers, UnboundedQuota}
import kafka.server.checkpoints.LazyOffsetCheckpoints
import kafka.server.checkpoints.OffsetCheckpointFile
import kafka.server.epoch.util.ReplicaFetcherMockBlockingSend
import kafka.utils.TestUtils.createBroker
import kafka.utils.timer.MockTimer
import kafka.utils.{MockScheduler, MockTime, TestUtils}
import kafka.zk.KafkaZkClient
import org.apache.kafka.common.message.LeaderAndIsrRequestData.LeaderAndIsrPartitionState
import org.apache.kafka.common.message.OffsetForLeaderEpochResponseData.EpochEndOffset
import org.apache.kafka.common.message.StopReplicaRequestData.StopReplicaPartitionState
import org.apache.kafka.common.metrics.Metrics
import org.apache.kafka.common.protocol.{ApiKeys, Errors}
import org.apache.kafka.common.record._
import org.apache.kafka.common.replica.ClientMetadata
import org.apache.kafka.common.replica.ClientMetadata.DefaultClientMetadata
import org.apache.kafka.common.requests.FetchRequest.PartitionData
import org.apache.kafka.common.requests.FetchResponse.AbortedTransaction
import org.apache.kafka.common.requests.ProduceResponse.PartitionResponse
import org.apache.kafka.common.requests._
import org.apache.kafka.common.security.auth.KafkaPrincipal
import org.apache.kafka.common.utils.Time
import org.apache.kafka.common.utils.Utils
import org.apache.kafka.common.{IsolationLevel, Node, TopicPartition}
import org.easymock.EasyMock
import org.junit.Assert._
import org.junit.{After, Before, Test}
import org.mockito.Mockito

import scala.collection.mutable
import scala.jdk.CollectionConverters._
import scala.collection.{Map, Seq}

class ReplicaManagerTest {

  val topic = "test-topic"
  val time = new MockTime
  val metrics = new Metrics
  var kafkaZkClient: KafkaZkClient = _
  var alterIsrManager: AlterIsrManager = _
  var config: KafkaConfig = _
  var quotaManager: QuotaManagers = _

  // Constants defined for readability
  val zkVersion = 0
  val correlationId = 0
  var controllerEpoch = 0
  val brokerEpoch = 0L

  @Before
  def setUp(): Unit = {
    kafkaZkClient = EasyMock.createMock(classOf[KafkaZkClient])
    EasyMock.expect(kafkaZkClient.getEntityConfigs(EasyMock.anyString(), EasyMock.anyString())).andReturn(new Properties()).anyTimes()
    EasyMock.replay(kafkaZkClient)

    val props = TestUtils.createBrokerConfig(1, TestUtils.MockZkConnect)
    config = KafkaConfig.fromProps(props)
    alterIsrManager = EasyMock.createMock(classOf[AlterIsrManager])
    quotaManager = QuotaFactory.instantiate(config, metrics, time, "")
  }

  @After
  def tearDown(): Unit = {
    TestUtils.clearYammerMetrics()
    Option(quotaManager).foreach(_.shutdown())
    metrics.close()
  }

  @Test
  def testHighWaterMarkDirectoryMapping(): Unit = {
    val mockLogMgr = TestUtils.createLogManager(config.logDirs.map(new File(_)))
    val rm = new ReplicaManager(config, metrics, time, kafkaZkClient, new MockScheduler(time), mockLogMgr,
      new AtomicBoolean(false), quotaManager, new BrokerTopicStats,
      new MetadataCache(config.brokerId), new LogDirFailureChannel(config.logDirs.size), alterIsrManager)
    try {
      val partition = rm.createPartition(new TopicPartition(topic, 1))
      partition.createLogIfNotExists(isNew = false, isFutureReplica = false,
        new LazyOffsetCheckpoints(rm.highWatermarkCheckpoints))
      rm.checkpointHighWatermarks()
    } finally {
      // shutdown the replica manager upon test completion
      rm.shutdown(false)
    }
  }

  @Test
  def testHighwaterMarkRelativeDirectoryMapping(): Unit = {
    val props = TestUtils.createBrokerConfig(1, TestUtils.MockZkConnect)
    props.put("log.dir", TestUtils.tempRelativeDir("data").getAbsolutePath)
    val config = KafkaConfig.fromProps(props)
    val mockLogMgr = TestUtils.createLogManager(config.logDirs.map(new File(_)))
    val rm = new ReplicaManager(config, metrics, time, kafkaZkClient, new MockScheduler(time), mockLogMgr,
      new AtomicBoolean(false), quotaManager, new BrokerTopicStats,
      new MetadataCache(config.brokerId), new LogDirFailureChannel(config.logDirs.size), alterIsrManager)
    try {
      val partition = rm.createPartition(new TopicPartition(topic, 1))
      partition.createLogIfNotExists(isNew = false, isFutureReplica = false,
        new LazyOffsetCheckpoints(rm.highWatermarkCheckpoints))
      rm.checkpointHighWatermarks()
    } finally {
      // shutdown the replica manager upon test completion
      rm.shutdown(checkpointHW = false)
    }
  }

  @Test
  def testIllegalRequiredAcks(): Unit = {
    val mockLogMgr = TestUtils.createLogManager(config.logDirs.map(new File(_)))
    val rm = new ReplicaManager(config, metrics, time, kafkaZkClient, new MockScheduler(time), mockLogMgr,
      new AtomicBoolean(false), quotaManager, new BrokerTopicStats,
      new MetadataCache(config.brokerId), new LogDirFailureChannel(config.logDirs.size), alterIsrManager, Option(this.getClass.getName))
    try {
      def callback(responseStatus: Map[TopicPartition, PartitionResponse]) = {
        assert(responseStatus.values.head.error == Errors.INVALID_REQUIRED_ACKS)
      }
      rm.appendRecords(
        timeout = 0,
        requiredAcks = 3,
        internalTopicsAllowed = false,
        origin = AppendOrigin.Client,
        entriesPerPartition = Map(new TopicPartition("test1", 0) -> MemoryRecords.withRecords(CompressionType.NONE,
          new SimpleRecord("first message".getBytes))),
        responseCallback = callback)
    } finally {
      rm.shutdown(checkpointHW = false)
    }

    TestUtils.assertNoNonDaemonThreads(this.getClass.getName)
  }

  @Test
  def testClearPurgatoryOnBecomingFollower(): Unit = {
    val props = TestUtils.createBrokerConfig(0, TestUtils.MockZkConnect)
    props.put("log.dir", TestUtils.tempRelativeDir("data").getAbsolutePath)
    val config = KafkaConfig.fromProps(props)
    val logProps = new Properties()
    val mockLogMgr = TestUtils.createLogManager(config.logDirs.map(new File(_)), LogConfig(logProps))
    val aliveBrokers = Seq(createBroker(0, "host0", 0), createBroker(1, "host1", 1))
    val metadataCache: MetadataCache = EasyMock.createMock(classOf[MetadataCache])
    EasyMock.expect(metadataCache.getAliveBrokers).andReturn(aliveBrokers).anyTimes()
    EasyMock.replay(metadataCache)
    val rm = new ReplicaManager(config, metrics, time, kafkaZkClient, new MockScheduler(time), mockLogMgr,
      new AtomicBoolean(false), quotaManager, new BrokerTopicStats,
      metadataCache, new LogDirFailureChannel(config.logDirs.size), alterIsrManager)

    try {
      val brokerList = Seq[Integer](0, 1).asJava

      val partition = rm.createPartition(new TopicPartition(topic, 0))
      partition.createLogIfNotExists(isNew = false, isFutureReplica = false,
        new LazyOffsetCheckpoints(rm.highWatermarkCheckpoints))
      // Make this replica the leader.
      val leaderAndIsrRequest1 = new LeaderAndIsrRequest.Builder(ApiKeys.LEADER_AND_ISR.latestVersion, 0, 0, brokerEpoch,
        Seq(new LeaderAndIsrPartitionState()
          .setTopicName(topic)
          .setPartitionIndex(0)
          .setControllerEpoch(0)
          .setLeader(0)
          .setLeaderEpoch(0)
          .setIsr(brokerList)
          .setZkVersion(0)
          .setReplicas(brokerList)
          .setIsNew(false)).asJava,
        Set(new Node(0, "host1", 0), new Node(1, "host2", 1)).asJava).build()
      rm.becomeLeaderOrFollower(0, leaderAndIsrRequest1, (_, _) => ())
      rm.getPartitionOrException(new TopicPartition(topic, 0))
          .localLogOrException

      val records = MemoryRecords.withRecords(CompressionType.NONE, new SimpleRecord("first message".getBytes()))
      val appendResult = appendRecords(rm, new TopicPartition(topic, 0), records).onFire { response =>
        assertEquals(Errors.NOT_LEADER_OR_FOLLOWER, response.error)
      }

      // Make this replica the follower
      val leaderAndIsrRequest2 = new LeaderAndIsrRequest.Builder(ApiKeys.LEADER_AND_ISR.latestVersion, 0, 0, brokerEpoch,
        Seq(new LeaderAndIsrPartitionState()
          .setTopicName(topic)
          .setPartitionIndex(0)
          .setControllerEpoch(0)
          .setLeader(1)
          .setLeaderEpoch(1)
          .setIsr(brokerList)
          .setZkVersion(0)
          .setReplicas(brokerList)
          .setIsNew(false)).asJava,
        Set(new Node(0, "host1", 0), new Node(1, "host2", 1)).asJava).build()
      rm.becomeLeaderOrFollower(1, leaderAndIsrRequest2, (_, _) => ())

      assertTrue(appendResult.isFired)
    } finally {
      rm.shutdown(checkpointHW = false)
    }
  }

  @Test
  def testFencedErrorCausedByBecomeLeader(): Unit = {
    testFencedErrorCausedByBecomeLeader(0)
    testFencedErrorCausedByBecomeLeader(1)
    testFencedErrorCausedByBecomeLeader(10)
  }

  private[this] def testFencedErrorCausedByBecomeLeader(loopEpochChange: Int): Unit = {
    val replicaManager = setupReplicaManagerWithMockedPurgatories(new MockTimer(time))
    try {
      val brokerList = Seq[Integer](0, 1).asJava
      val topicPartition = new TopicPartition(topic, 0)
      replicaManager.createPartition(topicPartition)
        .createLogIfNotExists(isNew = false, isFutureReplica = false,
          new LazyOffsetCheckpoints(replicaManager.highWatermarkCheckpoints))

      def leaderAndIsrRequest(epoch: Int): LeaderAndIsrRequest = new LeaderAndIsrRequest.Builder(ApiKeys.LEADER_AND_ISR.latestVersion, 0, 0, brokerEpoch,
        Seq(new LeaderAndIsrPartitionState()
          .setTopicName(topic)
          .setPartitionIndex(0)
          .setControllerEpoch(0)
          .setLeader(0)
          .setLeaderEpoch(epoch)
          .setIsr(brokerList)
          .setZkVersion(0)
          .setReplicas(brokerList)
          .setIsNew(true)).asJava,
        Set(new Node(0, "host1", 0), new Node(1, "host2", 1)).asJava).build()

      replicaManager.becomeLeaderOrFollower(0, leaderAndIsrRequest(0), (_, _) => ())
      val partition = replicaManager.getPartitionOrException(new TopicPartition(topic, 0))
      assertEquals(1, replicaManager.logManager.liveLogDirs.filterNot(_ == partition.log.get.dir.getParentFile).size)

      val previousReplicaFolder = partition.log.get.dir.getParentFile
      // find the live and different folder
      val newReplicaFolder = replicaManager.logManager.liveLogDirs.filterNot(_ == partition.log.get.dir.getParentFile).head
      assertEquals(0, replicaManager.replicaAlterLogDirsManager.fetcherThreadMap.size)
      replicaManager.alterReplicaLogDirs(Map(topicPartition -> newReplicaFolder.getAbsolutePath))
      // make sure the future log is created
      replicaManager.futureLocalLogOrException(topicPartition)
      assertEquals(1, replicaManager.replicaAlterLogDirsManager.fetcherThreadMap.size)
      (1 to loopEpochChange).foreach(epoch => replicaManager.becomeLeaderOrFollower(0, leaderAndIsrRequest(epoch), (_, _) => ()))
      // wait for the ReplicaAlterLogDirsThread to complete
      TestUtils.waitUntilTrue(() => {
        replicaManager.replicaAlterLogDirsManager.shutdownIdleFetcherThreads()
        replicaManager.replicaAlterLogDirsManager.fetcherThreadMap.isEmpty
      }, s"ReplicaAlterLogDirsThread should be gone")

      // the fenced error should be recoverable
      assertEquals(0, replicaManager.replicaAlterLogDirsManager.failedPartitions.size)
      // the replica change is completed after retrying
      assertTrue(partition.futureLog.isEmpty)
      assertEquals(newReplicaFolder.getAbsolutePath, partition.log.get.dir.getParent)
      // change the replica folder again
      val response = replicaManager.alterReplicaLogDirs(Map(topicPartition -> previousReplicaFolder.getAbsolutePath))
      assertNotEquals(0, response.size)
      response.values.foreach(assertEquals(Errors.NONE, _))
      // should succeed to invoke ReplicaAlterLogDirsThread again
      assertEquals(1, replicaManager.replicaAlterLogDirsManager.fetcherThreadMap.size)
    } finally replicaManager.shutdown(checkpointHW = false)
  }

  @Test
  def testReceiveOutOfOrderSequenceExceptionWithLogStartOffset(): Unit = {
    val timer = new MockTimer(time)
    val replicaManager = setupReplicaManagerWithMockedPurgatories(timer)

    try {
      val brokerList = Seq[Integer](0, 1).asJava

      val partition = replicaManager.createPartition(new TopicPartition(topic, 0))
      partition.createLogIfNotExists(isNew = false, isFutureReplica = false,
        new LazyOffsetCheckpoints(replicaManager.highWatermarkCheckpoints))

      // Make this replica the leader.
      val leaderAndIsrRequest1 = new LeaderAndIsrRequest.Builder(ApiKeys.LEADER_AND_ISR.latestVersion, 0, 0, brokerEpoch,
        Seq(new LeaderAndIsrPartitionState()
          .setTopicName(topic)
          .setPartitionIndex(0)
          .setControllerEpoch(0)
          .setLeader(0)
          .setLeaderEpoch(0)
          .setIsr(brokerList)
          .setZkVersion(0)
          .setReplicas(brokerList)
          .setIsNew(true)).asJava,
        Set(new Node(0, "host1", 0), new Node(1, "host2", 1)).asJava).build()
      replicaManager.becomeLeaderOrFollower(0, leaderAndIsrRequest1, (_, _) => ())
      replicaManager.getPartitionOrException(new TopicPartition(topic, 0))
        .localLogOrException

      val producerId = 234L
      val epoch = 5.toShort

      // write a few batches as part of a transaction
      val numRecords = 3
      for (sequence <- 0 until numRecords) {
        val records = MemoryRecords.withIdempotentRecords(CompressionType.NONE, producerId, epoch, sequence,
          new SimpleRecord(s"message $sequence".getBytes))
        appendRecords(replicaManager, new TopicPartition(topic, 0), records).onFire { response =>
          assertEquals(Errors.NONE, response.error)
        }
      }

      assertEquals(0, partition.logStartOffset)

      // Append a record with an out of range sequence. We should get the OutOfOrderSequence error code with the log
      // start offset set.
      val outOfRangeSequence = numRecords + 10
      val record = MemoryRecords.withIdempotentRecords(CompressionType.NONE, producerId, epoch, outOfRangeSequence,
        new SimpleRecord(s"message: $outOfRangeSequence".getBytes))
      appendRecords(replicaManager, new TopicPartition(topic, 0), record).onFire { response =>
        assertEquals(Errors.OUT_OF_ORDER_SEQUENCE_NUMBER, response.error)
        assertEquals(0, response.logStartOffset)
      }

    } finally {
      replicaManager.shutdown(checkpointHW = false)
    }

  }

  @Test
  def testReadCommittedFetchLimitedAtLSO(): Unit = {
    val timer = new MockTimer(time)
    val replicaManager = setupReplicaManagerWithMockedPurgatories(timer)

    try {
      val brokerList = Seq[Integer](0, 1).asJava

      val partition = replicaManager.createPartition(new TopicPartition(topic, 0))
      partition.createLogIfNotExists(isNew = false, isFutureReplica = false,
        new LazyOffsetCheckpoints(replicaManager.highWatermarkCheckpoints))

      // Make this replica the leader.
      val leaderAndIsrRequest1 = new LeaderAndIsrRequest.Builder(ApiKeys.LEADER_AND_ISR.latestVersion, 0, 0, brokerEpoch,
        Seq(new LeaderAndIsrPartitionState()
          .setTopicName(topic)
          .setPartitionIndex(0)
          .setControllerEpoch(0)
          .setLeader(0)
          .setLeaderEpoch(0)
          .setIsr(brokerList)
          .setZkVersion(0)
          .setReplicas(brokerList)
          .setIsNew(true)).asJava,
        Set(new Node(0, "host1", 0), new Node(1, "host2", 1)).asJava).build()
      replicaManager.becomeLeaderOrFollower(0, leaderAndIsrRequest1, (_, _) => ())
      replicaManager.getPartitionOrException(new TopicPartition(topic, 0))
        .localLogOrException

      val producerId = 234L
      val epoch = 5.toShort

      // write a few batches as part of a transaction
      val numRecords = 3
      for (sequence <- 0 until numRecords) {
        val records = MemoryRecords.withTransactionalRecords(CompressionType.NONE, producerId, epoch, sequence,
          new SimpleRecord(s"message $sequence".getBytes))
        appendRecords(replicaManager, new TopicPartition(topic, 0), records).onFire { response =>
          assertEquals(Errors.NONE, response.error)
        }
      }

      // fetch as follower to advance the high watermark
      fetchAsFollower(replicaManager, new TopicPartition(topic, 0),
        new PartitionData(numRecords, 0, 100000, Optional.empty()),
        isolationLevel = IsolationLevel.READ_UNCOMMITTED)

      // fetch should return empty since LSO should be stuck at 0
      var consumerFetchResult = fetchAsConsumer(replicaManager, new TopicPartition(topic, 0),
        new PartitionData(0, 0, 100000, Optional.empty()),
        isolationLevel = IsolationLevel.READ_COMMITTED)
      var fetchData = consumerFetchResult.assertFired
      assertEquals(Errors.NONE, fetchData.error)
      assertTrue(fetchData.records.batches.asScala.isEmpty)
      assertEquals(Some(0), fetchData.lastStableOffset)
      assertEquals(Some(List.empty[AbortedTransaction]), fetchData.abortedTransactions)

      // delayed fetch should timeout and return nothing
      consumerFetchResult = fetchAsConsumer(replicaManager, new TopicPartition(topic, 0),
        new PartitionData(0, 0, 100000, Optional.empty()),
        isolationLevel = IsolationLevel.READ_COMMITTED, minBytes = 1000)
      assertFalse(consumerFetchResult.isFired)
      timer.advanceClock(1001)

      fetchData = consumerFetchResult.assertFired
      assertEquals(Errors.NONE, fetchData.error)
      assertTrue(fetchData.records.batches.asScala.isEmpty)
      assertEquals(Some(0), fetchData.lastStableOffset)
      assertEquals(Some(List.empty[AbortedTransaction]), fetchData.abortedTransactions)

      // now commit the transaction
      val endTxnMarker = new EndTransactionMarker(ControlRecordType.COMMIT, 0)
      val commitRecordBatch = MemoryRecords.withEndTransactionMarker(producerId, epoch, endTxnMarker)
      appendRecords(replicaManager, new TopicPartition(topic, 0), commitRecordBatch,
        origin = AppendOrigin.Coordinator)
        .onFire { response => assertEquals(Errors.NONE, response.error) }

      // the LSO has advanced, but the appended commit marker has not been replicated, so
      // none of the data from the transaction should be visible yet
      consumerFetchResult = fetchAsConsumer(replicaManager, new TopicPartition(topic, 0),
        new PartitionData(0, 0, 100000, Optional.empty()),
        isolationLevel = IsolationLevel.READ_COMMITTED)

      fetchData = consumerFetchResult.assertFired
      assertEquals(Errors.NONE, fetchData.error)
      assertTrue(fetchData.records.batches.asScala.isEmpty)

      // fetch as follower to advance the high watermark
      fetchAsFollower(replicaManager, new TopicPartition(topic, 0),
        new PartitionData(numRecords + 1, 0, 100000, Optional.empty()),
        isolationLevel = IsolationLevel.READ_UNCOMMITTED)

      // now all of the records should be fetchable
      consumerFetchResult = fetchAsConsumer(replicaManager, new TopicPartition(topic, 0),
        new PartitionData(0, 0, 100000, Optional.empty()),
        isolationLevel = IsolationLevel.READ_COMMITTED)

      fetchData = consumerFetchResult.assertFired
      assertEquals(Errors.NONE, fetchData.error)
      assertEquals(Some(numRecords + 1), fetchData.lastStableOffset)
      assertEquals(Some(List.empty[AbortedTransaction]), fetchData.abortedTransactions)
      assertEquals(numRecords + 1, fetchData.records.batches.asScala.size)
    } finally {
      replicaManager.shutdown(checkpointHW = false)
    }
  }

  @Test
  def testDelayedFetchIncludesAbortedTransactions(): Unit = {
    val timer = new MockTimer(time)
    val replicaManager = setupReplicaManagerWithMockedPurgatories(timer)

    try {
      val brokerList = Seq[Integer](0, 1).asJava
      val partition = replicaManager.createPartition(new TopicPartition(topic, 0))
      partition.createLogIfNotExists(isNew = false, isFutureReplica = false,
        new LazyOffsetCheckpoints(replicaManager.highWatermarkCheckpoints))

      // Make this replica the leader.
      val leaderAndIsrRequest1 = new LeaderAndIsrRequest.Builder(ApiKeys.LEADER_AND_ISR.latestVersion, 0, 0, brokerEpoch,
        Seq(new LeaderAndIsrPartitionState()
          .setTopicName(topic)
          .setPartitionIndex(0)
          .setControllerEpoch(0)
          .setLeader(0)
          .setLeaderEpoch(0)
          .setIsr(brokerList)
          .setZkVersion(0)
          .setReplicas(brokerList)
          .setIsNew(true)).asJava,
        Set(new Node(0, "host1", 0), new Node(1, "host2", 1)).asJava).build()
      replicaManager.becomeLeaderOrFollower(0, leaderAndIsrRequest1, (_, _) => ())
      replicaManager.getPartitionOrException(new TopicPartition(topic, 0))
        .localLogOrException

      val producerId = 234L
      val epoch = 5.toShort

      // write a few batches as part of a transaction
      val numRecords = 3
      for (sequence <- 0 until numRecords) {
        val records = MemoryRecords.withTransactionalRecords(CompressionType.NONE, producerId, epoch, sequence,
          new SimpleRecord(s"message $sequence".getBytes))
        appendRecords(replicaManager, new TopicPartition(topic, 0), records).onFire { response =>
          assertEquals(Errors.NONE, response.error)
        }
      }

      // now abort the transaction
      val endTxnMarker = new EndTransactionMarker(ControlRecordType.ABORT, 0)
      val abortRecordBatch = MemoryRecords.withEndTransactionMarker(producerId, epoch, endTxnMarker)
      appendRecords(replicaManager, new TopicPartition(topic, 0), abortRecordBatch,
        origin = AppendOrigin.Coordinator)
        .onFire { response => assertEquals(Errors.NONE, response.error) }

      // fetch as follower to advance the high watermark
      fetchAsFollower(replicaManager, new TopicPartition(topic, 0),
        new PartitionData(numRecords + 1, 0, 100000, Optional.empty()),
        isolationLevel = IsolationLevel.READ_UNCOMMITTED)

      // Set the minBytes in order force this request to enter purgatory. When it returns, we should still
      // see the newly aborted transaction.
      val fetchResult = fetchAsConsumer(replicaManager, new TopicPartition(topic, 0),
        new PartitionData(0, 0, 100000, Optional.empty()),
        isolationLevel = IsolationLevel.READ_COMMITTED, minBytes = 10000)
      assertFalse(fetchResult.isFired)

      timer.advanceClock(1001)
      val fetchData = fetchResult.assertFired

      assertEquals(Errors.NONE, fetchData.error)
      assertEquals(Some(numRecords + 1), fetchData.lastStableOffset)
      assertEquals(numRecords + 1, fetchData.records.records.asScala.size)
      assertTrue(fetchData.abortedTransactions.isDefined)
      assertEquals(1, fetchData.abortedTransactions.get.size)

      val abortedTransaction = fetchData.abortedTransactions.get.head
      assertEquals(0L, abortedTransaction.firstOffset)
      assertEquals(producerId, abortedTransaction.producerId)
    } finally {
      replicaManager.shutdown(checkpointHW = false)
    }
  }

  @Test
  def testFetchBeyondHighWatermark(): Unit = {
    val rm = setupReplicaManagerWithMockedPurgatories(new MockTimer(time), aliveBrokerIds = Seq(0, 1, 2))
    try {
      val brokerList = Seq[Integer](0, 1, 2).asJava

      val partition = rm.createPartition(new TopicPartition(topic, 0))
      partition.createLogIfNotExists(isNew = false, isFutureReplica = false,
        new LazyOffsetCheckpoints(rm.highWatermarkCheckpoints))

      // Make this replica the leader.
      val leaderAndIsrRequest1 = new LeaderAndIsrRequest.Builder(ApiKeys.LEADER_AND_ISR.latestVersion, 0, 0, brokerEpoch,
        Seq(new LeaderAndIsrPartitionState()
          .setTopicName(topic)
          .setPartitionIndex(0)
          .setControllerEpoch(0)
          .setLeader(0)
          .setLeaderEpoch(0)
          .setIsr(brokerList)
          .setZkVersion(0)
          .setReplicas(brokerList)
          .setIsNew(false)).asJava,
        Set(new Node(0, "host1", 0), new Node(1, "host2", 1), new Node(2, "host2", 2)).asJava).build()
      rm.becomeLeaderOrFollower(0, leaderAndIsrRequest1, (_, _) => ())
      rm.getPartitionOrException(new TopicPartition(topic, 0))
        .localLogOrException

      // Append a couple of messages.
      for(i <- 1 to 2) {
        val records = TestUtils.singletonRecords(s"message $i".getBytes)
        appendRecords(rm, new TopicPartition(topic, 0), records).onFire { response =>
          assertEquals(Errors.NONE, response.error)
        }
      }

      // Followers are always allowed to fetch above the high watermark
      val followerFetchResult = fetchAsFollower(rm, new TopicPartition(topic, 0),
        new PartitionData(1, 0, 100000, Optional.empty()))
      val followerFetchData = followerFetchResult.assertFired
      assertEquals("Should not give an exception", Errors.NONE, followerFetchData.error)
      assertTrue("Should return some data", followerFetchData.records.batches.iterator.hasNext)

      // Consumers are not allowed to consume above the high watermark. However, since the
      // high watermark could be stale at the time of the request, we do not return an out of
      // range error and instead return an empty record set.
      val consumerFetchResult = fetchAsConsumer(rm, new TopicPartition(topic, 0),
        new PartitionData(1, 0, 100000, Optional.empty()))
      val consumerFetchData = consumerFetchResult.assertFired
      assertEquals("Should not give an exception", Errors.NONE, consumerFetchData.error)
      assertEquals("Should return empty response", MemoryRecords.EMPTY, consumerFetchData.records)
    } finally {
      rm.shutdown(checkpointHW = false)
    }
  }

  @Test
  def testFollowerStateNotUpdatedIfLogReadFails(): Unit = {
    val maxFetchBytes = 1024 * 1024
    val aliveBrokersIds = Seq(0, 1)
    val leaderEpoch = 5
    val replicaManager = setupReplicaManagerWithMockedPurgatories(new MockTimer(time), aliveBrokersIds)
    try {
      val tp = new TopicPartition(topic, 0)
      val replicas = aliveBrokersIds.toList.map(Int.box).asJava

      // Broker 0 becomes leader of the partition
      val leaderAndIsrPartitionState = new LeaderAndIsrPartitionState()
        .setTopicName(topic)
        .setPartitionIndex(0)
        .setControllerEpoch(0)
        .setLeader(0)
        .setLeaderEpoch(leaderEpoch)
        .setIsr(replicas)
        .setZkVersion(0)
        .setReplicas(replicas)
        .setIsNew(true)
      val leaderAndIsrRequest = new LeaderAndIsrRequest.Builder(ApiKeys.LEADER_AND_ISR.latestVersion, 0, 0, brokerEpoch,
        Seq(leaderAndIsrPartitionState).asJava,
        Set(new Node(0, "host1", 0), new Node(1, "host2", 1)).asJava).build()
      val leaderAndIsrResponse = replicaManager.becomeLeaderOrFollower(0, leaderAndIsrRequest, (_, _) => ())
      assertEquals(Errors.NONE, leaderAndIsrResponse.error)

      // Follower replica state is initialized, but initial state is not known
      assertTrue(replicaManager.nonOfflinePartition(tp).isDefined)
      val partition = replicaManager.nonOfflinePartition(tp).get

      assertTrue(partition.getReplica(1).isDefined)
      val followerReplica = partition.getReplica(1).get
      assertEquals(-1L, followerReplica.logStartOffset)
      assertEquals(-1L, followerReplica.logEndOffset)

      // Leader appends some data
      for (i <- 1 to 5) {
        appendRecords(replicaManager, tp, TestUtils.singletonRecords(s"message $i".getBytes)).onFire { response =>
          assertEquals(Errors.NONE, response.error)
        }
      }

      // We receive one valid request from the follower and replica state is updated
      var successfulFetch: Option[FetchPartitionData] = None
      def callback(response: Seq[(TopicPartition, FetchPartitionData)]): Unit = {
        successfulFetch = response.headOption.filter(_._1 == tp).map(_._2)
      }

      val validFetchPartitionData = new FetchRequest.PartitionData(0L, 0L, maxFetchBytes,
        Optional.of(leaderEpoch))

      replicaManager.fetchMessages(
        timeout = 0L,
        replicaId = 1,
        fetchMinBytes = 1,
        fetchMaxBytes = maxFetchBytes,
        hardMaxBytesLimit = false,
        fetchInfos = Seq(tp -> validFetchPartitionData),
        quota = UnboundedQuota,
        isolationLevel = IsolationLevel.READ_UNCOMMITTED,
        responseCallback = callback,
        clientMetadata = None
      )

      assertTrue(successfulFetch.isDefined)
      assertEquals(0L, followerReplica.logStartOffset)
      assertEquals(0L, followerReplica.logEndOffset)


      // Next we receive an invalid request with a higher fetch offset, but an old epoch.
      // We expect that the replica state does not get updated.
      val invalidFetchPartitionData = new FetchRequest.PartitionData(3L, 0L, maxFetchBytes,
        Optional.of(leaderEpoch - 1))

      replicaManager.fetchMessages(
        timeout = 0L,
        replicaId = 1,
        fetchMinBytes = 1,
        fetchMaxBytes = maxFetchBytes,
        hardMaxBytesLimit = false,
        fetchInfos = Seq(tp -> invalidFetchPartitionData),
        quota = UnboundedQuota,
        isolationLevel = IsolationLevel.READ_UNCOMMITTED,
        responseCallback = callback,
        clientMetadata = None
      )

      assertTrue(successfulFetch.isDefined)
      assertEquals(0L, followerReplica.logStartOffset)
      assertEquals(0L, followerReplica.logEndOffset)

    } finally {
      replicaManager.shutdown(checkpointHW = false)
    }
  }

  /**
   * If a follower sends a fetch request for 2 partitions and it's no longer the follower for one of them, the other
   * partition should not be affected.
   */
  @Test
  def testFetchMessagesWhenNotFollowerForOnePartition(): Unit = {
    val replicaManager = setupReplicaManagerWithMockedPurgatories(new MockTimer(time), aliveBrokerIds = Seq(0, 1, 2))

    try {
      // Create 2 partitions, assign replica 0 as the leader for both a different follower (1 and 2) for each
      val tp0 = new TopicPartition(topic, 0)
      val tp1 = new TopicPartition(topic, 1)
      val offsetCheckpoints = new LazyOffsetCheckpoints(replicaManager.highWatermarkCheckpoints)
      replicaManager.createPartition(tp0).createLogIfNotExists(isNew = false, isFutureReplica = false, offsetCheckpoints)
      replicaManager.createPartition(tp1).createLogIfNotExists(isNew = false, isFutureReplica = false, offsetCheckpoints)
      val partition0Replicas = Seq[Integer](0, 1).asJava
      val partition1Replicas = Seq[Integer](0, 2).asJava
      val leaderAndIsrRequest = new LeaderAndIsrRequest.Builder(ApiKeys.LEADER_AND_ISR.latestVersion, 0, 0, brokerEpoch,
        Seq(
          new LeaderAndIsrPartitionState()
            .setTopicName(tp0.topic)
            .setPartitionIndex(tp0.partition)
            .setControllerEpoch(0)
            .setLeader(0)
            .setLeaderEpoch(0)
            .setIsr(partition0Replicas)
            .setZkVersion(0)
            .setReplicas(partition0Replicas)
            .setIsNew(true),
          new LeaderAndIsrPartitionState()
            .setTopicName(tp1.topic)
            .setPartitionIndex(tp1.partition)
            .setControllerEpoch(0)
            .setLeader(0)
            .setLeaderEpoch(0)
            .setIsr(partition1Replicas)
            .setZkVersion(0)
            .setReplicas(partition1Replicas)
            .setIsNew(true)
        ).asJava,
        Set(new Node(0, "host1", 0), new Node(1, "host2", 1)).asJava).build()
      replicaManager.becomeLeaderOrFollower(0, leaderAndIsrRequest, (_, _) => ())

      // Append a couple of messages.
      for (i <- 1 to 2) {
        appendRecords(replicaManager, tp0, TestUtils.singletonRecords(s"message $i".getBytes)).onFire { response =>
          assertEquals(Errors.NONE, response.error)
        }
        appendRecords(replicaManager, tp1, TestUtils.singletonRecords(s"message $i".getBytes)).onFire { response =>
          assertEquals(Errors.NONE, response.error)
        }
      }

      def fetchCallback(responseStatus: Seq[(TopicPartition, FetchPartitionData)]) = {
        val responseStatusMap = responseStatus.toMap
        assertEquals(2, responseStatus.size)
        assertEquals(Set(tp0, tp1), responseStatusMap.keySet)

        val tp0Status = responseStatusMap.get(tp0)
        assertTrue(tp0Status.isDefined)
        // the response contains high watermark on the leader before it is updated based
        // on this fetch request
        assertEquals(0, tp0Status.get.highWatermark)
        assertEquals(Some(0), tp0Status.get.lastStableOffset)
        assertEquals(Errors.NONE, tp0Status.get.error)
        assertTrue(tp0Status.get.records.batches.iterator.hasNext)

        val tp1Status = responseStatusMap.get(tp1)
        assertTrue(tp1Status.isDefined)
        assertEquals(0, tp1Status.get.highWatermark)
        assertEquals(Some(0), tp0Status.get.lastStableOffset)
        assertEquals(Errors.NONE, tp1Status.get.error)
        assertFalse(tp1Status.get.records.batches.iterator.hasNext)
      }

      replicaManager.fetchMessages(
        timeout = 1000,
        replicaId = 1,
        fetchMinBytes = 0,
        fetchMaxBytes = Int.MaxValue,
        hardMaxBytesLimit = false,
        fetchInfos = Seq(
          tp0 -> new PartitionData(1, 0, 100000, Optional.empty()),
          tp1 -> new PartitionData(1, 0, 100000, Optional.empty())),
        quota = UnboundedQuota,
        responseCallback = fetchCallback,
        isolationLevel = IsolationLevel.READ_UNCOMMITTED,
        clientMetadata = None
      )
      val tp0Log = replicaManager.localLog(tp0)
      assertTrue(tp0Log.isDefined)
      assertEquals("hw should be incremented", 1, tp0Log.get.highWatermark)

      replicaManager.localLog(tp1)
      val tp1Replica = replicaManager.localLog(tp1)
      assertTrue(tp1Replica.isDefined)
      assertEquals("hw should not be incremented", 0, tp1Replica.get.highWatermark)

    } finally {
      replicaManager.shutdown(checkpointHW = false)
    }
  }

  @Test
  def testBecomeFollowerWhenLeaderIsUnchangedButMissedLeaderUpdate(): Unit = {
    verifyBecomeFollowerWhenLeaderIsUnchangedButMissedLeaderUpdate(new Properties, expectTruncation = false)
  }

  @Test
  def testBecomeFollowerWhenLeaderIsUnchangedButMissedLeaderUpdateIbp26(): Unit = {
    val extraProps = new Properties
    extraProps.put(KafkaConfig.InterBrokerProtocolVersionProp, KAFKA_2_6_IV0.version)
    verifyBecomeFollowerWhenLeaderIsUnchangedButMissedLeaderUpdate(extraProps, expectTruncation = true)
  }

  /**
   * If a partition becomes a follower and the leader is unchanged it should check for truncation
   * if the epoch has increased by more than one (which suggests it has missed an update). For
   * IBP version 2.7 onwards, we don't require this since we can truncate at any time based
   * on diverging epochs returned in fetch responses.
   */
  private def verifyBecomeFollowerWhenLeaderIsUnchangedButMissedLeaderUpdate(extraProps: Properties,
                                                                             expectTruncation: Boolean): Unit = {
    val topicPartition = 0
    val followerBrokerId = 0
    val leaderBrokerId = 1
    val controllerId = 0
    val controllerEpoch = 0
    var leaderEpoch = 1
    val leaderEpochIncrement = 2
    val aliveBrokerIds = Seq[Integer] (followerBrokerId, leaderBrokerId)
    val countDownLatch = new CountDownLatch(1)

    // Prepare the mocked components for the test
    val (replicaManager, mockLogMgr) = prepareReplicaManagerAndLogManager(new MockTimer(time),
      topicPartition, leaderEpoch + leaderEpochIncrement, followerBrokerId, leaderBrokerId, countDownLatch,
      expectTruncation = expectTruncation, localLogOffset = Some(10), extraProps = extraProps)

    // Initialize partition state to follower, with leader = 1, leaderEpoch = 1
    val tp = new TopicPartition(topic, topicPartition)
    val partition = replicaManager.createPartition(tp)
    val offsetCheckpoints = new LazyOffsetCheckpoints(replicaManager.highWatermarkCheckpoints)
    partition.createLogIfNotExists(isNew = false, isFutureReplica = false, offsetCheckpoints)
    partition.makeFollower(
      leaderAndIsrPartitionState(tp, leaderEpoch, leaderBrokerId, aliveBrokerIds),
      offsetCheckpoints)

    // Make local partition a follower - because epoch increased by more than 1, truncation should
    // trigger even though leader does not change
    leaderEpoch += leaderEpochIncrement
    val leaderAndIsrRequest0 = new LeaderAndIsrRequest.Builder(ApiKeys.LEADER_AND_ISR.latestVersion,
      controllerId, controllerEpoch, brokerEpoch,
      Seq(leaderAndIsrPartitionState(tp, leaderEpoch, leaderBrokerId, aliveBrokerIds)).asJava,
      Set(new Node(followerBrokerId, "host1", 0),
        new Node(leaderBrokerId, "host2", 1)).asJava).build()
    replicaManager.becomeLeaderOrFollower(correlationId, leaderAndIsrRequest0,
      (_, followers) => assertEquals(followerBrokerId, followers.head.partitionId))
    assertTrue(countDownLatch.await(1000L, TimeUnit.MILLISECONDS))

    // Truncation should have happened once
    EasyMock.verify(mockLogMgr)
  }

  @Test
  def testReplicaSelector(): Unit = {
    val topicPartition = 0
    val followerBrokerId = 0
    val leaderBrokerId = 1
    val leaderEpoch = 1
    val leaderEpochIncrement = 2
    val aliveBrokerIds = Seq[Integer] (followerBrokerId, leaderBrokerId)
    val countDownLatch = new CountDownLatch(1)

    // Prepare the mocked components for the test
    val (replicaManager, _) = prepareReplicaManagerAndLogManager(new MockTimer(time),
      topicPartition, leaderEpoch + leaderEpochIncrement, followerBrokerId,
      leaderBrokerId, countDownLatch, expectTruncation = true)

    val tp = new TopicPartition(topic, topicPartition)
    val partition = replicaManager.createPartition(tp)

    val offsetCheckpoints = new LazyOffsetCheckpoints(replicaManager.highWatermarkCheckpoints)
    partition.createLogIfNotExists(isNew = false, isFutureReplica = false, offsetCheckpoints)
    partition.makeLeader(
      leaderAndIsrPartitionState(tp, leaderEpoch, leaderBrokerId, aliveBrokerIds),
      offsetCheckpoints
    )

    val metadata: ClientMetadata = new DefaultClientMetadata("rack-a", "client-id",
      InetAddress.getByName("localhost"), KafkaPrincipal.ANONYMOUS, "default")

    // We expect to select the leader, which means we return None
    val preferredReadReplica: Option[Int] = replicaManager.findPreferredReadReplica(
      partition, metadata, Request.OrdinaryConsumerId, 1L, System.currentTimeMillis)
    assertFalse(preferredReadReplica.isDefined)
  }

  @Test
  def testPreferredReplicaAsFollower(): Unit = {
    val topicPartition = 0
    val followerBrokerId = 0
    val leaderBrokerId = 1
    val leaderEpoch = 1
    val leaderEpochIncrement = 2
    val countDownLatch = new CountDownLatch(1)

    // Prepare the mocked components for the test
    val (replicaManager, _) = prepareReplicaManagerAndLogManager(new MockTimer(time),
      topicPartition, leaderEpoch + leaderEpochIncrement, followerBrokerId,
      leaderBrokerId, countDownLatch, expectTruncation = true)

    val brokerList = Seq[Integer](0, 1).asJava

    val tp0 = new TopicPartition(topic, 0)

    replicaManager.createPartition(new TopicPartition(topic, 0))

    // Make this replica the follower
    val leaderAndIsrRequest2 = new LeaderAndIsrRequest.Builder(ApiKeys.LEADER_AND_ISR.latestVersion, 0, 0, brokerEpoch,
      Seq(new LeaderAndIsrPartitionState()
        .setTopicName(topic)
        .setPartitionIndex(0)
        .setControllerEpoch(0)
        .setLeader(1)
        .setLeaderEpoch(1)
        .setIsr(brokerList)
        .setZkVersion(0)
        .setReplicas(brokerList)
        .setIsNew(false)).asJava,
      Set(new Node(0, "host1", 0), new Node(1, "host2", 1)).asJava).build()
    replicaManager.becomeLeaderOrFollower(1, leaderAndIsrRequest2, (_, _) => ())

    val metadata: ClientMetadata = new DefaultClientMetadata("rack-a", "client-id",
      InetAddress.getByName("localhost"), KafkaPrincipal.ANONYMOUS, "default")

    val consumerResult = fetchAsConsumer(replicaManager, tp0,
      new PartitionData(0, 0, 100000, Optional.empty()),
      clientMetadata = Some(metadata))

    // Fetch from follower succeeds
    assertTrue(consumerResult.isFired)

    // But only leader will compute preferred replica
    assertTrue(consumerResult.assertFired.preferredReadReplica.isEmpty)
  }

  @Test
  def testPreferredReplicaAsLeader(): Unit = {
    val topicPartition = 0
    val followerBrokerId = 0
    val leaderBrokerId = 1
    val leaderEpoch = 1
    val leaderEpochIncrement = 2
    val countDownLatch = new CountDownLatch(1)

    // Prepare the mocked components for the test
    val (replicaManager, _) = prepareReplicaManagerAndLogManager(new MockTimer(time),
      topicPartition, leaderEpoch + leaderEpochIncrement, followerBrokerId,
      leaderBrokerId, countDownLatch, expectTruncation = true)

    val brokerList = Seq[Integer](0, 1).asJava

    val tp0 = new TopicPartition(topic, 0)

    replicaManager.createPartition(new TopicPartition(topic, 0))

    // Make this replica the follower
    val leaderAndIsrRequest2 = new LeaderAndIsrRequest.Builder(ApiKeys.LEADER_AND_ISR.latestVersion, 0, 0, brokerEpoch,
      Seq(new LeaderAndIsrPartitionState()
        .setTopicName(topic)
        .setPartitionIndex(0)
        .setControllerEpoch(0)
        .setLeader(0)
        .setLeaderEpoch(1)
        .setIsr(brokerList)
        .setZkVersion(0)
        .setReplicas(brokerList)
        .setIsNew(false)).asJava,
      Set(new Node(0, "host1", 0), new Node(1, "host2", 1)).asJava).build()
    replicaManager.becomeLeaderOrFollower(1, leaderAndIsrRequest2, (_, _) => ())

    val metadata: ClientMetadata = new DefaultClientMetadata("rack-a", "client-id",
      InetAddress.getByName("localhost"), KafkaPrincipal.ANONYMOUS, "default")

    val consumerResult = fetchAsConsumer(replicaManager, tp0,
      new PartitionData(0, 0, 100000, Optional.empty()),
      clientMetadata = Some(metadata))

    // Fetch from follower succeeds
    assertTrue(consumerResult.isFired)

    // Returns a preferred replica (should just be the leader, which is None)
    assertFalse(consumerResult.assertFired.preferredReadReplica.isDefined)
  }

  @Test
  def testFollowerFetchWithDefaultSelectorNoForcedHwPropagation(): Unit = {
    val topicPartition = 0
    val followerBrokerId = 0
    val leaderBrokerId = 1
    val leaderEpoch = 1
    val leaderEpochIncrement = 2
    val countDownLatch = new CountDownLatch(1)
    val timer = new MockTimer(time)

    // Prepare the mocked components for the test
    val (replicaManager, _) = prepareReplicaManagerAndLogManager(timer,
      topicPartition, leaderEpoch + leaderEpochIncrement, followerBrokerId,
      leaderBrokerId, countDownLatch, expectTruncation = true)

    val brokerList = Seq[Integer](0, 1).asJava

    val tp0 = new TopicPartition(topic, 0)

    replicaManager.createPartition(new TopicPartition(topic, 0))

    // Make this replica the follower
    val leaderAndIsrRequest2 = new LeaderAndIsrRequest.Builder(ApiKeys.LEADER_AND_ISR.latestVersion, 0, 0, brokerEpoch,
      Seq(new LeaderAndIsrPartitionState()
        .setTopicName(topic)
        .setPartitionIndex(0)
        .setControllerEpoch(0)
        .setLeader(0)
        .setLeaderEpoch(1)
        .setIsr(brokerList)
        .setZkVersion(0)
        .setReplicas(brokerList)
        .setIsNew(false)).asJava,
      Set(new Node(0, "host1", 0), new Node(1, "host2", 1)).asJava).build()
    replicaManager.becomeLeaderOrFollower(1, leaderAndIsrRequest2, (_, _) => ())

    val simpleRecords = Seq(new SimpleRecord("a".getBytes), new SimpleRecord("b".getBytes))
    val appendResult = appendRecords(replicaManager, tp0,
      MemoryRecords.withRecords(CompressionType.NONE, simpleRecords.toSeq: _*), AppendOrigin.Client)

    // Increment the hw in the leader by fetching from the last offset
    val fetchOffset = simpleRecords.size
    var followerResult = fetchAsFollower(replicaManager, tp0,
      new PartitionData(fetchOffset, 0, 100000, Optional.empty()),
      clientMetadata = None)
    assertTrue(followerResult.isFired)
    assertEquals(0, followerResult.assertFired.highWatermark)

    assertTrue("Expected producer request to be acked", appendResult.isFired)

    // Fetch from the same offset, no new data is expected and hence the fetch request should
    // go to the purgatory
    followerResult = fetchAsFollower(replicaManager, tp0,
      new PartitionData(fetchOffset, 0, 100000, Optional.empty()),
      clientMetadata = None, minBytes = 1000)
    assertFalse("Request completed immediately unexpectedly", followerResult.isFired)

    // Complete the request in the purgatory by advancing the clock
    timer.advanceClock(1001)
    assertTrue(followerResult.isFired)

    assertEquals(fetchOffset, followerResult.assertFired.highWatermark)
  }

  @Test(expected = classOf[ClassNotFoundException])
  def testUnknownReplicaSelector(): Unit = {
    val topicPartition = 0
    val followerBrokerId = 0
    val leaderBrokerId = 1
    val leaderEpoch = 1
    val leaderEpochIncrement = 2
    val countDownLatch = new CountDownLatch(1)

    val props = new Properties()
    props.put(KafkaConfig.ReplicaSelectorClassProp, "non-a-class")
    prepareReplicaManagerAndLogManager(new MockTimer(time),
      topicPartition, leaderEpoch + leaderEpochIncrement, followerBrokerId,
      leaderBrokerId, countDownLatch, expectTruncation = true, extraProps = props)
  }

  @Test
  def testDefaultReplicaSelector(): Unit = {
    val topicPartition = 0
    val followerBrokerId = 0
    val leaderBrokerId = 1
    val leaderEpoch = 1
    val leaderEpochIncrement = 2
    val countDownLatch = new CountDownLatch(1)

    val (replicaManager, _) = prepareReplicaManagerAndLogManager(new MockTimer(time),
      topicPartition, leaderEpoch + leaderEpochIncrement, followerBrokerId,
      leaderBrokerId, countDownLatch, expectTruncation = true)
    assertFalse(replicaManager.replicaSelectorOpt.isDefined)
  }

  @Test
  def testFetchFollowerNotAllowedForOlderClients(): Unit = {
    val replicaManager = setupReplicaManagerWithMockedPurgatories(new MockTimer(time), aliveBrokerIds = Seq(0, 1))

    val tp0 = new TopicPartition(topic, 0)
    val offsetCheckpoints = new LazyOffsetCheckpoints(replicaManager.highWatermarkCheckpoints)
    replicaManager.createPartition(tp0).createLogIfNotExists(isNew = false, isFutureReplica = false, offsetCheckpoints)
    val partition0Replicas = Seq[Integer](0, 1).asJava
    val becomeFollowerRequest = new LeaderAndIsrRequest.Builder(ApiKeys.LEADER_AND_ISR.latestVersion, 0, 0, brokerEpoch,
      Seq(new LeaderAndIsrPartitionState()
        .setTopicName(tp0.topic)
        .setPartitionIndex(tp0.partition)
        .setControllerEpoch(0)
        .setLeader(1)
        .setLeaderEpoch(0)
        .setIsr(partition0Replicas)
        .setZkVersion(0)
        .setReplicas(partition0Replicas)
        .setIsNew(true)).asJava,
      Set(new Node(0, "host1", 0), new Node(1, "host2", 1)).asJava).build()
    replicaManager.becomeLeaderOrFollower(0, becomeFollowerRequest, (_, _) => ())

    // Fetch from follower, with non-empty ClientMetadata (FetchRequest v11+)
    val clientMetadata = new DefaultClientMetadata("", "", null, KafkaPrincipal.ANONYMOUS, "")
    var partitionData = new FetchRequest.PartitionData(0L, 0L, 100,
      Optional.of(0))
    var fetchResult = sendConsumerFetch(replicaManager, tp0, partitionData, Some(clientMetadata))
    assertNotNull(fetchResult.get)
    assertEquals(Errors.NONE, fetchResult.get.error)

    // Fetch from follower, with empty ClientMetadata (which implies an older version)
    partitionData = new FetchRequest.PartitionData(0L, 0L, 100,
      Optional.of(0))
    fetchResult = sendConsumerFetch(replicaManager, tp0, partitionData, None)
    assertNotNull(fetchResult.get)
    assertEquals(Errors.NOT_LEADER_OR_FOLLOWER, fetchResult.get.error)
  }

  @Test
  def testFetchRequestRateMetrics(): Unit = {
    val mockTimer = new MockTimer(time)
    val replicaManager = setupReplicaManagerWithMockedPurgatories(mockTimer, aliveBrokerIds = Seq(0, 1))

    val tp0 = new TopicPartition(topic, 0)
    val offsetCheckpoints = new LazyOffsetCheckpoints(replicaManager.highWatermarkCheckpoints)
    replicaManager.createPartition(tp0).createLogIfNotExists(isNew = false, isFutureReplica = false, offsetCheckpoints)
    val partition0Replicas = Seq[Integer](0, 1).asJava

    val becomeLeaderRequest = new LeaderAndIsrRequest.Builder(ApiKeys.LEADER_AND_ISR.latestVersion, 0, 0, brokerEpoch,
      Seq(new LeaderAndIsrPartitionState()
        .setTopicName(tp0.topic)
        .setPartitionIndex(tp0.partition)
        .setControllerEpoch(0)
        .setLeader(0)
        .setLeaderEpoch(1)
        .setIsr(partition0Replicas)
        .setZkVersion(0)
        .setReplicas(partition0Replicas)
        .setIsNew(true)).asJava,
      Set(new Node(0, "host1", 0), new Node(1, "host2", 1)).asJava).build()
    replicaManager.becomeLeaderOrFollower(1, becomeLeaderRequest, (_, _) => ())

    def assertMetricCount(expected: Int): Unit = {
      assertEquals(expected, replicaManager.brokerTopicStats.allTopicsStats.totalFetchRequestRate.count)
      assertEquals(expected, replicaManager.brokerTopicStats.topicStats(topic).totalFetchRequestRate.count)
    }

    val partitionData = new FetchRequest.PartitionData(0L, 0L, 100,
      Optional.empty())

    val nonPurgatoryFetchResult = sendConsumerFetch(replicaManager, tp0, partitionData, None, timeout = 0)
    assertNotNull(nonPurgatoryFetchResult.get)
    assertEquals(Errors.NONE, nonPurgatoryFetchResult.get.error)
    assertMetricCount(1)

    val purgatoryFetchResult = sendConsumerFetch(replicaManager, tp0, partitionData, None, timeout = 10)
    assertNull(purgatoryFetchResult.get)
    mockTimer.advanceClock(11)
    assertNotNull(purgatoryFetchResult.get)
    assertEquals(Errors.NONE, purgatoryFetchResult.get.error)
    assertMetricCount(2)
  }

  @Test
  def testBecomeFollowerWhileOldClientFetchInPurgatory(): Unit = {
    val mockTimer = new MockTimer(time)
    val replicaManager = setupReplicaManagerWithMockedPurgatories(mockTimer, aliveBrokerIds = Seq(0, 1))

    val tp0 = new TopicPartition(topic, 0)
    val offsetCheckpoints = new LazyOffsetCheckpoints(replicaManager.highWatermarkCheckpoints)
    replicaManager.createPartition(tp0).createLogIfNotExists(isNew = false, isFutureReplica = false, offsetCheckpoints)
    val partition0Replicas = Seq[Integer](0, 1).asJava

    val becomeLeaderRequest = new LeaderAndIsrRequest.Builder(ApiKeys.LEADER_AND_ISR.latestVersion, 0, 0, brokerEpoch,
      Seq(new LeaderAndIsrPartitionState()
        .setTopicName(tp0.topic)
        .setPartitionIndex(tp0.partition)
        .setControllerEpoch(0)
        .setLeader(0)
        .setLeaderEpoch(1)
        .setIsr(partition0Replicas)
        .setZkVersion(0)
        .setReplicas(partition0Replicas)
        .setIsNew(true)).asJava,
      Set(new Node(0, "host1", 0), new Node(1, "host2", 1)).asJava).build()
    replicaManager.becomeLeaderOrFollower(1, becomeLeaderRequest, (_, _) => ())

    val partitionData = new FetchRequest.PartitionData(0L, 0L, 100,
      Optional.empty())
    val fetchResult = sendConsumerFetch(replicaManager, tp0, partitionData, None, timeout = 10)
    assertNull(fetchResult.get)

    // Become a follower and ensure that the delayed fetch returns immediately
    val becomeFollowerRequest = new LeaderAndIsrRequest.Builder(ApiKeys.LEADER_AND_ISR.latestVersion, 0, 0, brokerEpoch,
      Seq(new LeaderAndIsrPartitionState()
        .setTopicName(tp0.topic)
        .setPartitionIndex(tp0.partition)
        .setControllerEpoch(0)
        .setLeader(1)
        .setLeaderEpoch(2)
        .setIsr(partition0Replicas)
        .setZkVersion(0)
        .setReplicas(partition0Replicas)
        .setIsNew(true)).asJava,
      Set(new Node(0, "host1", 0), new Node(1, "host2", 1)).asJava).build()
    replicaManager.becomeLeaderOrFollower(0, becomeFollowerRequest, (_, _) => ())

    assertNotNull(fetchResult.get)
    assertEquals(Errors.NOT_LEADER_OR_FOLLOWER, fetchResult.get.error)
  }

  @Test
  def testBecomeFollowerWhileNewClientFetchInPurgatory(): Unit = {
    val mockTimer = new MockTimer(time)
    val replicaManager = setupReplicaManagerWithMockedPurgatories(mockTimer, aliveBrokerIds = Seq(0, 1))

    val tp0 = new TopicPartition(topic, 0)
    val offsetCheckpoints = new LazyOffsetCheckpoints(replicaManager.highWatermarkCheckpoints)
    replicaManager.createPartition(tp0).createLogIfNotExists(isNew = false, isFutureReplica = false, offsetCheckpoints)
    val partition0Replicas = Seq[Integer](0, 1).asJava

    val becomeLeaderRequest = new LeaderAndIsrRequest.Builder(ApiKeys.LEADER_AND_ISR.latestVersion, 0, 0, brokerEpoch,
      Seq(new LeaderAndIsrPartitionState()
        .setTopicName(tp0.topic)
        .setPartitionIndex(tp0.partition)
        .setControllerEpoch(0)
        .setLeader(0)
        .setLeaderEpoch(1)
        .setIsr(partition0Replicas)
        .setZkVersion(0)
        .setReplicas(partition0Replicas)
        .setIsNew(true)).asJava,
      Set(new Node(0, "host1", 0), new Node(1, "host2", 1)).asJava).build()
    replicaManager.becomeLeaderOrFollower(1, becomeLeaderRequest, (_, _) => ())

    val clientMetadata = new DefaultClientMetadata("", "", null, KafkaPrincipal.ANONYMOUS, "")
    val partitionData = new FetchRequest.PartitionData(0L, 0L, 100,
      Optional.of(1))
    val fetchResult = sendConsumerFetch(replicaManager, tp0, partitionData, Some(clientMetadata), timeout = 10)
    assertNull(fetchResult.get)

    // Become a follower and ensure that the delayed fetch returns immediately
    val becomeFollowerRequest = new LeaderAndIsrRequest.Builder(ApiKeys.LEADER_AND_ISR.latestVersion, 0, 0, brokerEpoch,
      Seq(new LeaderAndIsrPartitionState()
        .setTopicName(tp0.topic)
        .setPartitionIndex(tp0.partition)
        .setControllerEpoch(0)
        .setLeader(1)
        .setLeaderEpoch(2)
        .setIsr(partition0Replicas)
        .setZkVersion(0)
        .setReplicas(partition0Replicas)
        .setIsNew(true)).asJava,
      Set(new Node(0, "host1", 0), new Node(1, "host2", 1)).asJava).build()
    replicaManager.becomeLeaderOrFollower(0, becomeFollowerRequest, (_, _) => ())

    assertNotNull(fetchResult.get)
    assertEquals(Errors.FENCED_LEADER_EPOCH, fetchResult.get.error)
  }

  @Test
  def testFetchFromLeaderAlwaysAllowed(): Unit = {
    val replicaManager = setupReplicaManagerWithMockedPurgatories(new MockTimer(time), aliveBrokerIds = Seq(0, 1))

    val tp0 = new TopicPartition(topic, 0)
    val offsetCheckpoints = new LazyOffsetCheckpoints(replicaManager.highWatermarkCheckpoints)
    replicaManager.createPartition(tp0).createLogIfNotExists(isNew = false, isFutureReplica = false, offsetCheckpoints)
    val partition0Replicas = Seq[Integer](0, 1).asJava

    val becomeLeaderRequest = new LeaderAndIsrRequest.Builder(ApiKeys.LEADER_AND_ISR.latestVersion, 0, 0, brokerEpoch,
      Seq(new LeaderAndIsrPartitionState()
        .setTopicName(tp0.topic)
        .setPartitionIndex(tp0.partition)
        .setControllerEpoch(0)
        .setLeader(0)
        .setLeaderEpoch(1)
        .setIsr(partition0Replicas)
        .setZkVersion(0)
        .setReplicas(partition0Replicas)
        .setIsNew(true)).asJava,
      Set(new Node(0, "host1", 0), new Node(1, "host2", 1)).asJava).build()
    replicaManager.becomeLeaderOrFollower(1, becomeLeaderRequest, (_, _) => ())

    val clientMetadata = new DefaultClientMetadata("", "", null, KafkaPrincipal.ANONYMOUS, "")
    var partitionData = new FetchRequest.PartitionData(0L, 0L, 100,
      Optional.of(1))
    var fetchResult = sendConsumerFetch(replicaManager, tp0, partitionData, Some(clientMetadata))
    assertNotNull(fetchResult.get)
    assertEquals(Errors.NONE, fetchResult.get.error)

    partitionData = new FetchRequest.PartitionData(0L, 0L, 100,
      Optional.empty())
    fetchResult = sendConsumerFetch(replicaManager, tp0, partitionData, Some(clientMetadata))
    assertNotNull(fetchResult.get)
    assertEquals(Errors.NONE, fetchResult.get.error)
  }

  @Test
  def testClearFetchPurgatoryOnStopReplica(): Unit = {
    // As part of a reassignment, we may send StopReplica to the old leader.
    // In this case, we should ensure that pending purgatory operations are cancelled
    // immediately rather than sitting around to timeout.

    val mockTimer = new MockTimer(time)
    val replicaManager = setupReplicaManagerWithMockedPurgatories(mockTimer, aliveBrokerIds = Seq(0, 1))

    val tp0 = new TopicPartition(topic, 0)
    val offsetCheckpoints = new LazyOffsetCheckpoints(replicaManager.highWatermarkCheckpoints)
    replicaManager.createPartition(tp0).createLogIfNotExists(isNew = false, isFutureReplica = false, offsetCheckpoints)
    val partition0Replicas = Seq[Integer](0, 1).asJava

    val becomeLeaderRequest = new LeaderAndIsrRequest.Builder(ApiKeys.LEADER_AND_ISR.latestVersion, 0, 0, brokerEpoch,
      Seq(new LeaderAndIsrPartitionState()
        .setTopicName(tp0.topic)
        .setPartitionIndex(tp0.partition)
        .setControllerEpoch(0)
        .setLeader(0)
        .setLeaderEpoch(1)
        .setIsr(partition0Replicas)
        .setZkVersion(0)
        .setReplicas(partition0Replicas)
        .setIsNew(true)).asJava,
      Set(new Node(0, "host1", 0), new Node(1, "host2", 1)).asJava).build()
    replicaManager.becomeLeaderOrFollower(1, becomeLeaderRequest, (_, _) => ())

    val partitionData = new FetchRequest.PartitionData(0L, 0L, 100,
      Optional.of(1))
    val fetchResult = sendConsumerFetch(replicaManager, tp0, partitionData, None, timeout = 10)
    assertNull(fetchResult.get)

    Mockito.when(replicaManager.metadataCache.contains(tp0)).thenReturn(true)

    // We have a fetch in purgatory, now receive a stop replica request and
    // assert that the fetch returns with a NOT_LEADER error
    replicaManager.stopReplicas(2, 0, 0, brokerEpoch,
      mutable.Map(tp0 -> new StopReplicaPartitionState()
        .setPartitionIndex(tp0.partition)
        .setDeletePartition(true)
        .setLeaderEpoch(LeaderAndIsr.EpochDuringDelete)))

    assertNotNull(fetchResult.get)
    assertEquals(Errors.NOT_LEADER_OR_FOLLOWER, fetchResult.get.error)
  }

  @Test
  def testClearProducePurgatoryOnStopReplica(): Unit = {
    val mockTimer = new MockTimer(time)
    val replicaManager = setupReplicaManagerWithMockedPurgatories(mockTimer, aliveBrokerIds = Seq(0, 1))

    val tp0 = new TopicPartition(topic, 0)
    val offsetCheckpoints = new LazyOffsetCheckpoints(replicaManager.highWatermarkCheckpoints)
    replicaManager.createPartition(tp0).createLogIfNotExists(isNew = false, isFutureReplica = false, offsetCheckpoints)
    val partition0Replicas = Seq[Integer](0, 1).asJava

    val becomeLeaderRequest = new LeaderAndIsrRequest.Builder(ApiKeys.LEADER_AND_ISR.latestVersion, 0, 0, brokerEpoch,
      Seq(new LeaderAndIsrPartitionState()
        .setTopicName(tp0.topic)
        .setPartitionIndex(tp0.partition)
        .setControllerEpoch(0)
        .setLeader(0)
        .setLeaderEpoch(1)
        .setIsr(partition0Replicas)
        .setZkVersion(0)
        .setReplicas(partition0Replicas)
        .setIsNew(true)).asJava,
      Set(new Node(0, "host1", 0), new Node(1, "host2", 1)).asJava).build()
    replicaManager.becomeLeaderOrFollower(1, becomeLeaderRequest, (_, _) => ())

    val produceResult = sendProducerAppend(replicaManager, tp0)
    assertNull(produceResult.get)

    Mockito.when(replicaManager.metadataCache.contains(tp0)).thenReturn(true)

    replicaManager.stopReplicas(2, 0, 0, brokerEpoch,
      mutable.Map(tp0 -> new StopReplicaPartitionState()
        .setPartitionIndex(tp0.partition)
        .setDeletePartition(true)
        .setLeaderEpoch(LeaderAndIsr.EpochDuringDelete)))

    assertNotNull(produceResult.get)
    assertEquals(Errors.NOT_LEADER_OR_FOLLOWER, produceResult.get.error)
  }

  private def sendProducerAppend(replicaManager: ReplicaManager,
                                 topicPartition: TopicPartition): AtomicReference[PartitionResponse] = {
    val produceResult = new AtomicReference[PartitionResponse]()
    def callback(response: Map[TopicPartition, PartitionResponse]): Unit = {
      produceResult.set(response(topicPartition))
    }

    val records = MemoryRecords.withRecords(CompressionType.NONE,
      new SimpleRecord("a".getBytes()),
      new SimpleRecord("b".getBytes()),
      new SimpleRecord("c".getBytes())
    )

    replicaManager.appendRecords(
      timeout = 10,
      requiredAcks = -1,
      internalTopicsAllowed = false,
      origin = AppendOrigin.Client,
      entriesPerPartition = Map(topicPartition -> records),
      responseCallback = callback
    )
    produceResult
  }

  private def sendConsumerFetch(replicaManager: ReplicaManager,
                                topicPartition: TopicPartition,
                                partitionData: FetchRequest.PartitionData,
                                clientMetadataOpt: Option[ClientMetadata],
                                timeout: Long = 0L): AtomicReference[FetchPartitionData] = {
    val fetchResult = new AtomicReference[FetchPartitionData]()
    def callback(response: Seq[(TopicPartition, FetchPartitionData)]): Unit = {
      fetchResult.set(response.toMap.apply(topicPartition))
    }
    replicaManager.fetchMessages(
      timeout = timeout,
      replicaId = Request.OrdinaryConsumerId,
      fetchMinBytes = 1,
      fetchMaxBytes = 100,
      hardMaxBytesLimit = false,
      fetchInfos = Seq(topicPartition -> partitionData),
      quota = UnboundedQuota,
      isolationLevel = IsolationLevel.READ_UNCOMMITTED,
      responseCallback = callback,
      clientMetadata = clientMetadataOpt
    )
    fetchResult
  }

  /**
   * This method assumes that the test using created ReplicaManager calls
   * ReplicaManager.becomeLeaderOrFollower() once with LeaderAndIsrRequest containing
   * 'leaderEpochInLeaderAndIsr' leader epoch for partition 'topicPartition'.
   */
  private def prepareReplicaManagerAndLogManager(timer: MockTimer,
                                                 topicPartition: Int,
                                                 leaderEpochInLeaderAndIsr: Int,
                                                 followerBrokerId: Int,
                                                 leaderBrokerId: Int,
                                                 countDownLatch: CountDownLatch,
                                                 expectTruncation: Boolean,
                                                 localLogOffset: Option[Long] = None,
                                                 offsetFromLeader: Long = 5,
                                                 leaderEpochFromLeader: Int = 3,
                                                 extraProps: Properties = new Properties()) : (ReplicaManager, LogManager) = {
    val props = TestUtils.createBrokerConfig(0, TestUtils.MockZkConnect)
    props.put("log.dir", TestUtils.tempRelativeDir("data").getAbsolutePath)
    props.asScala ++= extraProps.asScala
    val config = KafkaConfig.fromProps(props)

    val mockScheduler = new MockScheduler(time)
    val mockBrokerTopicStats = new BrokerTopicStats
    val mockLogDirFailureChannel = new LogDirFailureChannel(config.logDirs.size)
    val mockLog = new Log(
      _dir = new File(new File(config.logDirs.head), s"$topic-0"),
      config = LogConfig(),
      logStartOffset = 0L,
      recoveryPoint = 0L,
      scheduler = mockScheduler,
      brokerTopicStats = mockBrokerTopicStats,
      time = time,
      maxProducerIdExpirationMs = 30000,
      producerIdExpirationCheckIntervalMs = 30000,
      topicPartition = new TopicPartition(topic, topicPartition),
      producerStateManager = new ProducerStateManager(new TopicPartition(topic, topicPartition),
        new File(new File(config.logDirs.head), s"$topic-$topicPartition"), 30000),
      logDirFailureChannel = mockLogDirFailureChannel) {

      override def endOffsetForEpoch(leaderEpoch: Int): Option[OffsetAndEpoch] = {
        assertEquals(leaderEpoch, leaderEpochFromLeader)
        localLogOffset.map { logOffset =>
          Some(OffsetAndEpoch(logOffset, leaderEpochFromLeader))
        }.getOrElse(super.endOffsetForEpoch(leaderEpoch))
      }

      override def latestEpoch: Option[Int] = Some(leaderEpochFromLeader)

      override def logEndOffsetMetadata: LogOffsetMetadata =
        localLogOffset.map(LogOffsetMetadata(_)).getOrElse(super.logEndOffsetMetadata)

      override def logEndOffset: Long = localLogOffset.getOrElse(super.logEndOffset)
    }

    // Expect to call LogManager.truncateTo exactly once
    val topicPartitionObj = new TopicPartition(topic, topicPartition)
    val mockLogMgr: LogManager = EasyMock.createMock(classOf[LogManager])
    EasyMock.expect(mockLogMgr.liveLogDirs).andReturn(config.logDirs.map(new File(_).getAbsoluteFile)).anyTimes
    EasyMock.expect(mockLogMgr.getOrCreateLog(EasyMock.eq(topicPartitionObj),
      EasyMock.anyObject[() => LogConfig](), isNew = EasyMock.eq(false),
      isFuture = EasyMock.eq(false))).andReturn(mockLog).anyTimes
    if (expectTruncation) {
      EasyMock.expect(mockLogMgr.truncateTo(Map(topicPartitionObj -> offsetFromLeader),
        isFuture = false)).once
    }
    EasyMock.expect(mockLogMgr.initializingLog(topicPartitionObj)).anyTimes
    EasyMock.expect(mockLogMgr.getLog(topicPartitionObj, isFuture = true)).andReturn(None)

    EasyMock.expect(mockLogMgr.finishedInitializingLog(
      EasyMock.eq(topicPartitionObj), EasyMock.anyObject(), EasyMock.anyObject())).anyTimes

    EasyMock.replay(mockLogMgr)

    val aliveBrokerIds = Seq[Integer](followerBrokerId, leaderBrokerId)
    val aliveBrokers = aliveBrokerIds.map(brokerId => createBroker(brokerId, s"host$brokerId", brokerId))

    val metadataCache: MetadataCache = EasyMock.createMock(classOf[MetadataCache])
    EasyMock.expect(metadataCache.getAliveBrokers).andReturn(aliveBrokers).anyTimes
    aliveBrokerIds.foreach { brokerId =>
      EasyMock.expect(metadataCache.getAliveBroker(EasyMock.eq(brokerId)))
        .andReturn(Option(createBroker(brokerId, s"host$brokerId", brokerId)))
        .anyTimes
    }
    EasyMock
      .expect(metadataCache.getPartitionReplicaEndpoints(
        EasyMock.anyObject(), EasyMock.anyObject()))
      .andReturn(Map(
        leaderBrokerId -> new Node(leaderBrokerId, "host1", 9092, "rack-a"),
        followerBrokerId -> new Node(followerBrokerId, "host2", 9092, "rack-b")).toMap
      )
      .anyTimes()
    EasyMock.replay(metadataCache)

    val mockProducePurgatory = new DelayedOperationPurgatory[DelayedProduce](
      purgatoryName = "Produce", timer, reaperEnabled = false)
    val mockFetchPurgatory = new DelayedOperationPurgatory[DelayedFetch](
      purgatoryName = "Fetch", timer, reaperEnabled = false)
    val mockDeleteRecordsPurgatory = new DelayedOperationPurgatory[DelayedDeleteRecords](
      purgatoryName = "DeleteRecords", timer, reaperEnabled = false)
    val mockElectLeaderPurgatory = new DelayedOperationPurgatory[DelayedElectLeader](
      purgatoryName = "ElectLeader", timer, reaperEnabled = false)

    // Mock network client to show leader offset of 5
<<<<<<< HEAD
    val quota = QuotaFactory.instantiate(config, metrics, time, "")
    val blockingSend = new ReplicaFetcherMockBlockingSend(Map(topicPartitionObj ->
      new EpochEndOffset(leaderEpochFromLeader, offsetFromLeader)).asJava, BrokerEndPoint(1, "host1" ,1), time)
    val replicaManager = new ReplicaManager(config, metrics, time, Some(kafkaZkClient), mockScheduler, mockLogMgr,
      new AtomicBoolean(false), quota, mockBrokerTopicStats,
=======
    val blockingSend = new ReplicaFetcherMockBlockingSend(
      Map(topicPartitionObj -> new EpochEndOffset()
        .setPartition(topicPartitionObj.partition)
        .setErrorCode(Errors.NONE.code)
        .setLeaderEpoch(leaderEpochFromLeader)
        .setEndOffset(offsetFromLeader)).asJava,
      BrokerEndPoint(1, "host1" ,1), time)
    val replicaManager = new ReplicaManager(config, metrics, time, kafkaZkClient, mockScheduler, mockLogMgr,
      new AtomicBoolean(false), quotaManager, mockBrokerTopicStats,
>>>>>>> 0a4c4daa
      metadataCache, mockLogDirFailureChannel, mockProducePurgatory, mockFetchPurgatory,
      mockDeleteRecordsPurgatory, mockElectLeaderPurgatory, Option(this.getClass.getName), alterIsrManager) {

      override protected def createReplicaFetcherManager(metrics: Metrics,
                                                     time: Time,
                                                     threadNamePrefix: Option[String],
                                                     replicationQuotaManager: ReplicationQuotaManager): ReplicaFetcherManager = {
        new ReplicaFetcherManager(config, this, metrics, time, threadNamePrefix, replicationQuotaManager) {

          override def createFetcherThread(fetcherId: Int, sourceBroker: BrokerEndPoint): ReplicaFetcherThread = {
            new ReplicaFetcherThread(s"ReplicaFetcherThread-$fetcherId", fetcherId,
              sourceBroker, config, failedPartitions, replicaManager, metrics, time, quotaManager.follower, Some(blockingSend)) {

              override def doWork() = {
                // In case the thread starts before the partition is added by AbstractFetcherManager,
                // add it here (it's a no-op if already added)
                val initialOffset = InitialFetchState(
                  leader = new BrokerEndPoint(0, "localhost", 9092),
                  initOffset = 0L, currentLeaderEpoch = leaderEpochInLeaderAndIsr)
                addPartitions(Map(new TopicPartition(topic, topicPartition) -> initialOffset))
                super.doWork()

                // Shut the thread down after one iteration to avoid double-counting truncations
                initiateShutdown()
                countDownLatch.countDown()
              }
            }
          }
        }
      }
    }

    (replicaManager, mockLogMgr)
  }

  private def leaderAndIsrPartitionState(topicPartition: TopicPartition,
                                         leaderEpoch: Int,
                                         leaderBrokerId: Int,
                                         aliveBrokerIds: Seq[Integer],
                                         isNew: Boolean = false): LeaderAndIsrPartitionState = {
    new LeaderAndIsrPartitionState()
      .setTopicName(topic)
      .setPartitionIndex(topicPartition.partition)
      .setControllerEpoch(controllerEpoch)
      .setLeader(leaderBrokerId)
      .setLeaderEpoch(leaderEpoch)
      .setIsr(aliveBrokerIds.asJava)
      .setZkVersion(zkVersion)
      .setReplicas(aliveBrokerIds.asJava)
      .setIsNew(isNew)
  }

  private class CallbackResult[T] {
    private var value: Option[T] = None
    private var fun: Option[T => Unit] = None

    def assertFired: T = {
      assertTrue("Callback has not been fired", isFired)
      value.get
    }

    def isFired: Boolean = {
      value.isDefined
    }

    def fire(value: T): Unit = {
      this.value = Some(value)
      fun.foreach(f => f(value))
    }

    def onFire(fun: T => Unit): CallbackResult[T] = {
      this.fun = Some(fun)
      if (this.isFired) fire(value.get)
      this
    }
  }

  private def appendRecords(replicaManager: ReplicaManager,
                            partition: TopicPartition,
                            records: MemoryRecords,
                            origin: AppendOrigin = AppendOrigin.Client,
                            requiredAcks: Short = -1): CallbackResult[PartitionResponse] = {
    val result = new CallbackResult[PartitionResponse]()
    def appendCallback(responses: Map[TopicPartition, PartitionResponse]): Unit = {
      val response = responses.get(partition)
      assertTrue(response.isDefined)
      result.fire(response.get)
    }

    replicaManager.appendRecords(
      timeout = 1000,
      requiredAcks = requiredAcks,
      internalTopicsAllowed = false,
      origin = origin,
      entriesPerPartition = Map(partition -> records),
      responseCallback = appendCallback)

    result
  }

  private def fetchAsConsumer(replicaManager: ReplicaManager,
                              partition: TopicPartition,
                              partitionData: PartitionData,
                              minBytes: Int = 0,
                              isolationLevel: IsolationLevel = IsolationLevel.READ_UNCOMMITTED,
                              clientMetadata: Option[ClientMetadata] = None): CallbackResult[FetchPartitionData] = {
    fetchMessages(replicaManager, replicaId = -1, partition, partitionData, minBytes, isolationLevel, clientMetadata)
  }

  private def fetchAsFollower(replicaManager: ReplicaManager,
                              partition: TopicPartition,
                              partitionData: PartitionData,
                              minBytes: Int = 0,
                              isolationLevel: IsolationLevel = IsolationLevel.READ_UNCOMMITTED,
                              clientMetadata: Option[ClientMetadata] = None): CallbackResult[FetchPartitionData] = {
    fetchMessages(replicaManager, replicaId = 1, partition, partitionData, minBytes, isolationLevel, clientMetadata)
  }

  private def fetchMessages(replicaManager: ReplicaManager,
                            replicaId: Int,
                            partition: TopicPartition,
                            partitionData: PartitionData,
                            minBytes: Int,
                            isolationLevel: IsolationLevel,
                            clientMetadata: Option[ClientMetadata]): CallbackResult[FetchPartitionData] = {
    val result = new CallbackResult[FetchPartitionData]()
    def fetchCallback(responseStatus: Seq[(TopicPartition, FetchPartitionData)]) = {
      assertEquals(1, responseStatus.size)
      val (topicPartition, fetchData) = responseStatus.head
      assertEquals(partition, topicPartition)
      result.fire(fetchData)
    }

    replicaManager.fetchMessages(
      timeout = 1000,
      replicaId = replicaId,
      fetchMinBytes = minBytes,
      fetchMaxBytes = Int.MaxValue,
      hardMaxBytesLimit = false,
      fetchInfos = Seq(partition -> partitionData),
      quota = UnboundedQuota,
      responseCallback = fetchCallback,
      isolationLevel = isolationLevel,
      clientMetadata = clientMetadata
    )

    result
  }

  private def setupReplicaManagerWithMockedPurgatories(timer: MockTimer, aliveBrokerIds: Seq[Int] = Seq(0, 1)): ReplicaManager = {
    val props = TestUtils.createBrokerConfig(0, TestUtils.MockZkConnect)
    props.put("log.dirs", TestUtils.tempRelativeDir("data").getAbsolutePath + "," + TestUtils.tempRelativeDir("data2").getAbsolutePath)
    val config = KafkaConfig.fromProps(props)
    val logProps = new Properties()
    val mockLogMgr = TestUtils.createLogManager(config.logDirs.map(new File(_)), LogConfig(logProps))
    val aliveBrokers = aliveBrokerIds.map(brokerId => createBroker(brokerId, s"host$brokerId", brokerId))

    val metadataCache: MetadataCache = Mockito.mock(classOf[MetadataCache])
    Mockito.when(metadataCache.getAliveBrokers).thenReturn(aliveBrokers)

    aliveBrokerIds.foreach { brokerId =>
      Mockito.when(metadataCache.getAliveBroker(brokerId))
        .thenReturn(Option(createBroker(brokerId, s"host$brokerId", brokerId)))
    }

    val mockProducePurgatory = new DelayedOperationPurgatory[DelayedProduce](
      purgatoryName = "Produce", timer, reaperEnabled = false)
    val mockFetchPurgatory = new DelayedOperationPurgatory[DelayedFetch](
      purgatoryName = "Fetch", timer, reaperEnabled = false)
    val mockDeleteRecordsPurgatory = new DelayedOperationPurgatory[DelayedDeleteRecords](
      purgatoryName = "DeleteRecords", timer, reaperEnabled = false)
    val mockDelayedElectLeaderPurgatory = new DelayedOperationPurgatory[DelayedElectLeader](
      purgatoryName = "DelayedElectLeader", timer, reaperEnabled = false)

<<<<<<< HEAD
    new ReplicaManager(config, metrics, time, Some(kafkaZkClient), new MockScheduler(time), mockLogMgr,
      new AtomicBoolean(false), QuotaFactory.instantiate(config, metrics, time, ""), new BrokerTopicStats,
=======
    new ReplicaManager(config, metrics, time, kafkaZkClient, new MockScheduler(time), mockLogMgr,
      new AtomicBoolean(false), quotaManager, new BrokerTopicStats,
>>>>>>> 0a4c4daa
      metadataCache, new LogDirFailureChannel(config.logDirs.size), mockProducePurgatory, mockFetchPurgatory,
      mockDeleteRecordsPurgatory, mockDelayedElectLeaderPurgatory, Option(this.getClass.getName), alterIsrManager)
  }

  @Test
  def testOldLeaderLosesMetricsWhenReassignPartitions(): Unit = {
    val controllerEpoch = 0
    val leaderEpoch = 0
    val leaderEpochIncrement = 1
    val correlationId = 0
    val controllerId = 0
    val mockTopicStats1: BrokerTopicStats = EasyMock.mock(classOf[BrokerTopicStats])
    val (rm0, rm1) = prepareDifferentReplicaManagers(EasyMock.mock(classOf[BrokerTopicStats]), mockTopicStats1)

    EasyMock.expect(mockTopicStats1.removeOldLeaderMetrics(topic)).andVoid.once
    EasyMock.replay(mockTopicStats1)

    try {
      // make broker 0 the leader of partition 0 and
      // make broker 1 the leader of partition 1
      val tp0 = new TopicPartition(topic, 0)
      val tp1 = new TopicPartition(topic, 1)
      val partition0Replicas = Seq[Integer](0, 1).asJava
      val partition1Replicas = Seq[Integer](1, 0).asJava

      val leaderAndIsrRequest1 = new LeaderAndIsrRequest.Builder(ApiKeys.LEADER_AND_ISR.latestVersion,
        controllerId, 0, brokerEpoch,
        Seq(
          new LeaderAndIsrPartitionState()
            .setTopicName(tp0.topic)
            .setPartitionIndex(tp0.partition)
            .setControllerEpoch(controllerEpoch)
            .setLeader(0)
            .setLeaderEpoch(leaderEpoch)
            .setIsr(partition0Replicas)
            .setZkVersion(0)
            .setReplicas(partition0Replicas)
            .setIsNew(true),
          new LeaderAndIsrPartitionState()
            .setTopicName(tp1.topic)
            .setPartitionIndex(tp1.partition)
            .setControllerEpoch(controllerEpoch)
            .setLeader(1)
            .setLeaderEpoch(leaderEpoch)
            .setIsr(partition1Replicas)
            .setZkVersion(0)
            .setReplicas(partition1Replicas)
            .setIsNew(true)
        ).asJava,
        Set(new Node(0, "host0", 0), new Node(1, "host1", 1)).asJava).build()

      rm0.becomeLeaderOrFollower(correlationId, leaderAndIsrRequest1, (_, _) => ())
      rm1.becomeLeaderOrFollower(correlationId, leaderAndIsrRequest1, (_, _) => ())

      // make broker 0 the leader of partition 1 so broker 1 loses its leadership position
      val leaderAndIsrRequest2 = new LeaderAndIsrRequest.Builder(ApiKeys.LEADER_AND_ISR.latestVersion, controllerId,
        controllerEpoch, brokerEpoch,
        Seq(
          new LeaderAndIsrPartitionState()
            .setTopicName(tp0.topic)
            .setPartitionIndex(tp0.partition)
            .setControllerEpoch(controllerEpoch)
            .setLeader(0)
            .setLeaderEpoch(leaderEpoch + leaderEpochIncrement)
            .setIsr(partition0Replicas)
            .setZkVersion(0)
            .setReplicas(partition0Replicas)
            .setIsNew(true),
          new LeaderAndIsrPartitionState()
            .setTopicName(tp1.topic)
            .setPartitionIndex(tp1.partition)
            .setControllerEpoch(controllerEpoch)
            .setLeader(0)
            .setLeaderEpoch(leaderEpoch + leaderEpochIncrement)
            .setIsr(partition1Replicas)
            .setZkVersion(0)
            .setReplicas(partition1Replicas)
            .setIsNew(true)
        ).asJava,
        Set(new Node(0, "host0", 0), new Node(1, "host1", 1)).asJava).build()

      rm0.becomeLeaderOrFollower(correlationId, leaderAndIsrRequest2, (_, _) => ())
      rm1.becomeLeaderOrFollower(correlationId, leaderAndIsrRequest2, (_, _) => ())
    } finally {
      rm0.shutdown()
      rm1.shutdown()
    }

    // verify that broker 1 did remove its metrics when no longer being the leader of partition 1
    EasyMock.verify(mockTopicStats1)
  }

  @Test
  def testOldFollowerLosesMetricsWhenReassignPartitions(): Unit = {
    val controllerEpoch = 0
    val leaderEpoch = 0
    val leaderEpochIncrement = 1
    val correlationId = 0
    val controllerId = 0
    val mockTopicStats1: BrokerTopicStats = EasyMock.mock(classOf[BrokerTopicStats])
    val (rm0, rm1) = prepareDifferentReplicaManagers(EasyMock.mock(classOf[BrokerTopicStats]), mockTopicStats1)

    EasyMock.expect(mockTopicStats1.removeOldLeaderMetrics(topic)).andVoid.once
    EasyMock.expect(mockTopicStats1.removeOldFollowerMetrics(topic)).andVoid.once
    EasyMock.replay(mockTopicStats1)

    try {
      // make broker 0 the leader of partition 0 and
      // make broker 1 the leader of partition 1
      val tp0 = new TopicPartition(topic, 0)
      val tp1 = new TopicPartition(topic, 1)
      val partition0Replicas = Seq[Integer](1, 0).asJava
      val partition1Replicas = Seq[Integer](1, 0).asJava

      val leaderAndIsrRequest1 = new LeaderAndIsrRequest.Builder(ApiKeys.LEADER_AND_ISR.latestVersion,
        controllerId, 0, brokerEpoch,
        Seq(
          new LeaderAndIsrPartitionState()
            .setTopicName(tp0.topic)
            .setPartitionIndex(tp0.partition)
            .setControllerEpoch(controllerEpoch)
            .setLeader(1)
            .setLeaderEpoch(leaderEpoch)
            .setIsr(partition0Replicas)
            .setZkVersion(0)
            .setReplicas(partition0Replicas)
            .setIsNew(true),
          new LeaderAndIsrPartitionState()
            .setTopicName(tp1.topic)
            .setPartitionIndex(tp1.partition)
            .setControllerEpoch(controllerEpoch)
            .setLeader(1)
            .setLeaderEpoch(leaderEpoch)
            .setIsr(partition1Replicas)
            .setZkVersion(0)
            .setReplicas(partition1Replicas)
            .setIsNew(true)
        ).asJava,
        Set(new Node(0, "host0", 0), new Node(1, "host1", 1)).asJava).build()

      rm0.becomeLeaderOrFollower(correlationId, leaderAndIsrRequest1, (_, _) => ())
      rm1.becomeLeaderOrFollower(correlationId, leaderAndIsrRequest1, (_, _) => ())

      // make broker 0 the leader of partition 1 so broker 1 loses its leadership position
      val leaderAndIsrRequest2 = new LeaderAndIsrRequest.Builder(ApiKeys.LEADER_AND_ISR.latestVersion, controllerId,
        controllerEpoch, brokerEpoch,
        Seq(
          new LeaderAndIsrPartitionState()
            .setTopicName(tp0.topic)
            .setPartitionIndex(tp0.partition)
            .setControllerEpoch(controllerEpoch)
            .setLeader(0)
            .setLeaderEpoch(leaderEpoch + leaderEpochIncrement)
            .setIsr(partition0Replicas)
            .setZkVersion(0)
            .setReplicas(partition0Replicas)
            .setIsNew(true),
          new LeaderAndIsrPartitionState()
            .setTopicName(tp1.topic)
            .setPartitionIndex(tp1.partition)
            .setControllerEpoch(controllerEpoch)
            .setLeader(0)
            .setLeaderEpoch(leaderEpoch + leaderEpochIncrement)
            .setIsr(partition1Replicas)
            .setZkVersion(0)
            .setReplicas(partition1Replicas)
            .setIsNew(true)
        ).asJava,
        Set(new Node(0, "host0", 0), new Node(1, "host1", 1)).asJava).build()

      rm0.becomeLeaderOrFollower(correlationId, leaderAndIsrRequest2, (_, _) => ())
      rm1.becomeLeaderOrFollower(correlationId, leaderAndIsrRequest2, (_, _) => ())
    } finally {
      rm0.shutdown()
      rm1.shutdown()
    }

    // verify that broker 1 did remove its metrics when no longer being the leader of partition 1
    EasyMock.verify(mockTopicStats1)
  }

  private def prepareDifferentReplicaManagers(brokerTopicStats1: BrokerTopicStats,
                                              brokerTopicStats2: BrokerTopicStats): (ReplicaManager, ReplicaManager) = {
    val props0 = TestUtils.createBrokerConfig(0, TestUtils.MockZkConnect)
    val props1 = TestUtils.createBrokerConfig(1, TestUtils.MockZkConnect)

    props0.put("log0.dir", TestUtils.tempRelativeDir("data").getAbsolutePath)
    props1.put("log1.dir", TestUtils.tempRelativeDir("data").getAbsolutePath)

    val config0 = KafkaConfig.fromProps(props0)
    val config1 = KafkaConfig.fromProps(props1)

    val mockLogMgr0 = TestUtils.createLogManager(config0.logDirs.map(new File(_)))
    val mockLogMgr1 = TestUtils.createLogManager(config1.logDirs.map(new File(_)))

    val metadataCache0: MetadataCache = EasyMock.createMock(classOf[MetadataCache])
    val metadataCache1: MetadataCache = EasyMock.createMock(classOf[MetadataCache])

    val aliveBrokers = Seq(createBroker(0, "host0", 0), createBroker(1, "host1", 1))

    EasyMock.expect(metadataCache0.getAliveBrokers).andReturn(aliveBrokers).anyTimes()
    EasyMock.replay(metadataCache0)
    EasyMock.expect(metadataCache1.getAliveBrokers).andReturn(aliveBrokers).anyTimes()
    EasyMock.replay(metadataCache1)

    // each replica manager is for a broker
    val rm0 = new ReplicaManager(config0, metrics, time, kafkaZkClient, new MockScheduler(time), mockLogMgr0,
      new AtomicBoolean(false), quotaManager,
      brokerTopicStats1, metadataCache0, new LogDirFailureChannel(config0.logDirs.size), alterIsrManager)
    val rm1 = new ReplicaManager(config1, metrics, time, kafkaZkClient, new MockScheduler(time), mockLogMgr1,
      new AtomicBoolean(false), quotaManager,
      brokerTopicStats2, metadataCache1, new LogDirFailureChannel(config1.logDirs.size), alterIsrManager)

    (rm0, rm1)
  }

  @Test
  def testStopReplicaWithStaleControllerEpoch(): Unit = {
    val mockTimer = new MockTimer(time)
    val replicaManager = setupReplicaManagerWithMockedPurgatories(mockTimer, aliveBrokerIds = Seq(0, 1))

    val tp0 = new TopicPartition(topic, 0)
    val offsetCheckpoints = new LazyOffsetCheckpoints(replicaManager.highWatermarkCheckpoints)
    replicaManager.createPartition(tp0).createLogIfNotExists(isNew = false, isFutureReplica = false, offsetCheckpoints)

    val becomeLeaderRequest = new LeaderAndIsrRequest.Builder(ApiKeys.LEADER_AND_ISR.latestVersion, 0, 10, brokerEpoch,
      Seq(leaderAndIsrPartitionState(tp0, 1, 0, Seq(0, 1), true)).asJava,
      Set(new Node(0, "host1", 0), new Node(1, "host2", 1)).asJava
    ).build()

    replicaManager.becomeLeaderOrFollower(1, becomeLeaderRequest, (_, _) => ())

    val partitionStates = Map(tp0 -> new StopReplicaPartitionState()
      .setPartitionIndex(tp0.partition)
      .setLeaderEpoch(1)
      .setDeletePartition(false)
    )

    val (_, error) = replicaManager.stopReplicas(1, 0, 0, brokerEpoch, partitionStates)
    assertEquals(Errors.STALE_CONTROLLER_EPOCH, error)
  }

  @Test
  def testStopReplicaWithOfflinePartition(): Unit = {
    val mockTimer = new MockTimer(time)
    val replicaManager = setupReplicaManagerWithMockedPurgatories(mockTimer, aliveBrokerIds = Seq(0, 1))

    val tp0 = new TopicPartition(topic, 0)
    val offsetCheckpoints = new LazyOffsetCheckpoints(replicaManager.highWatermarkCheckpoints)
    replicaManager.createPartition(tp0).createLogIfNotExists(isNew = false, isFutureReplica = false, offsetCheckpoints)

    val becomeLeaderRequest = new LeaderAndIsrRequest.Builder(ApiKeys.LEADER_AND_ISR.latestVersion, 0, 0, brokerEpoch,
      Seq(leaderAndIsrPartitionState(tp0, 1, 0, Seq(0, 1), true)).asJava,
      Set(new Node(0, "host1", 0), new Node(1, "host2", 1)).asJava
    ).build()

    replicaManager.becomeLeaderOrFollower(1, becomeLeaderRequest, (_, _) => ())
    replicaManager.markPartitionOffline(tp0)

    val partitionStates = Map(tp0 -> new StopReplicaPartitionState()
      .setPartitionIndex(tp0.partition)
      .setLeaderEpoch(1)
      .setDeletePartition(false)
    )

    val (result, error) = replicaManager.stopReplicas(1, 0, 0, brokerEpoch, partitionStates)
    assertEquals(Errors.NONE, error)
    assertEquals(Map(tp0 -> Errors.KAFKA_STORAGE_ERROR), result)
  }

  @Test
  def testStopReplicaWithInexistentPartition(): Unit = {
    testStopReplicaWithInexistentPartition(false, false)
  }

  @Test
  def testStopReplicaWithInexistentPartitionAndPartitionsDelete(): Unit = {
    testStopReplicaWithInexistentPartition(true, false)
  }

  @Test
  def testStopReplicaWithInexistentPartitionAndPartitionsDeleteAndIOException(): Unit = {
    testStopReplicaWithInexistentPartition(true, true)
  }

  private def testStopReplicaWithInexistentPartition(deletePartitions: Boolean, throwIOException: Boolean): Unit = {
    val mockTimer = new MockTimer(time)
    val replicaManager = setupReplicaManagerWithMockedPurgatories(mockTimer, aliveBrokerIds = Seq(0, 1))

    val tp0 = new TopicPartition(topic, 0)
    val log = replicaManager.logManager.getOrCreateLog(tp0, () => LogConfig(), true)

    if (throwIOException) {
      // Delete the underlying directory to trigger an KafkaStorageException
      val dir = log.dir.getParentFile
      Utils.delete(dir)
      dir.createNewFile()
    }

    val partitionStates = Map(tp0 -> new StopReplicaPartitionState()
      .setPartitionIndex(tp0.partition)
      .setLeaderEpoch(1)
      .setDeletePartition(deletePartitions)
    )

    val (result, error) = replicaManager.stopReplicas(1, 0, 0, brokerEpoch, partitionStates)
    assertEquals(Errors.NONE, error)

    if (throwIOException && deletePartitions) {
      assertEquals(Map(tp0 -> Errors.KAFKA_STORAGE_ERROR), result)
      assertTrue(replicaManager.logManager.getLog(tp0).isEmpty)
    } else if (deletePartitions) {
      assertEquals(Map(tp0 -> Errors.NONE), result)
      assertTrue(replicaManager.logManager.getLog(tp0).isEmpty)
    } else {
      assertEquals(Map(tp0 -> Errors.NONE), result)
      assertTrue(replicaManager.logManager.getLog(tp0).isDefined)
    }
  }

  @Test
  def testStopReplicaWithExistingPartitionAndNewerLeaderEpoch(): Unit = {
    testStopReplicaWithExistingPartition(2, false, false, Errors.NONE)
  }

  @Test
  def testStopReplicaWithExistingPartitionAndOlderLeaderEpoch(): Unit = {
    testStopReplicaWithExistingPartition(0, false, false, Errors.FENCED_LEADER_EPOCH)
  }

  @Test
  def testStopReplicaWithExistingPartitionAndEqualLeaderEpoch(): Unit = {
    testStopReplicaWithExistingPartition(1, false, false, Errors.FENCED_LEADER_EPOCH)
  }

  @Test
  def testStopReplicaWithExistingPartitionAndDeleteSentinel(): Unit = {
    testStopReplicaWithExistingPartition(LeaderAndIsr.EpochDuringDelete, false, false, Errors.NONE)
  }

  @Test
  def testStopReplicaWithExistingPartitionAndLeaderEpochNotProvided(): Unit = {
    testStopReplicaWithExistingPartition(LeaderAndIsr.NoEpoch, false, false, Errors.NONE)
  }

  @Test
  def testStopReplicaWithDeletePartitionAndExistingPartitionAndNewerLeaderEpoch(): Unit = {
    testStopReplicaWithExistingPartition(2, true, false, Errors.NONE)
  }

  @Test
  def testStopReplicaWithDeletePartitionAndExistingPartitionAndNewerLeaderEpochAndIOException(): Unit = {
    testStopReplicaWithExistingPartition(2, true, true, Errors.KAFKA_STORAGE_ERROR)
  }

  @Test
  def testStopReplicaWithDeletePartitionAndExistingPartitionAndOlderLeaderEpoch(): Unit = {
    testStopReplicaWithExistingPartition(0, true, false, Errors.FENCED_LEADER_EPOCH)
  }

  @Test
  def testStopReplicaWithDeletePartitionAndExistingPartitionAndEqualLeaderEpoch(): Unit = {
    testStopReplicaWithExistingPartition(1, true, false, Errors.FENCED_LEADER_EPOCH)
  }

  @Test
  def testStopReplicaWithDeletePartitionAndExistingPartitionAndDeleteSentinel(): Unit = {
    testStopReplicaWithExistingPartition(LeaderAndIsr.EpochDuringDelete, true, false, Errors.NONE)
  }

  @Test
  def testStopReplicaWithDeletePartitionAndExistingPartitionAndLeaderEpochNotProvided(): Unit = {
    testStopReplicaWithExistingPartition(LeaderAndIsr.NoEpoch, true, false, Errors.NONE)
  }

  private def testStopReplicaWithExistingPartition(leaderEpoch: Int,
                                                   deletePartition: Boolean,
                                                   throwIOException: Boolean,
                                                   expectedOutput: Errors): Unit = {
    val mockTimer = new MockTimer(time)
    val replicaManager = setupReplicaManagerWithMockedPurgatories(mockTimer, aliveBrokerIds = Seq(0, 1))

    val tp0 = new TopicPartition(topic, 0)
    val offsetCheckpoints = new LazyOffsetCheckpoints(replicaManager.highWatermarkCheckpoints)
    val partition = replicaManager.createPartition(tp0)
    partition.createLogIfNotExists(isNew = false, isFutureReplica = false, offsetCheckpoints)

    val logDirFailureChannel = new LogDirFailureChannel(replicaManager.config.logDirs.size)
    val logDir = partition.log.get.parentDirFile

    def readRecoveryPointCheckpoint(): Map[TopicPartition, Long] = {
      new OffsetCheckpointFile(new File(logDir, LogManager.RecoveryPointCheckpointFile),
        logDirFailureChannel).read()
    }

    def readLogStartOffsetCheckpoint(): Map[TopicPartition, Long] = {
      new OffsetCheckpointFile(new File(logDir, LogManager.LogStartOffsetCheckpointFile),
        logDirFailureChannel).read()
    }

    val becomeLeaderRequest = new LeaderAndIsrRequest.Builder(ApiKeys.LEADER_AND_ISR.latestVersion, 0, 0, brokerEpoch,
      Seq(leaderAndIsrPartitionState(tp0, 1, 0, Seq(0, 1), true)).asJava,
      Set(new Node(0, "host1", 0), new Node(1, "host2", 1)).asJava
    ).build()

    replicaManager.becomeLeaderOrFollower(1, becomeLeaderRequest, (_, _) => ())

    val batch = TestUtils.records(records = List(
      new SimpleRecord(10, "k1".getBytes, "v1".getBytes),
      new SimpleRecord(11, "k2".getBytes, "v2".getBytes)))
    partition.appendRecordsToLeader(batch, AppendOrigin.Client, requiredAcks = 0)
    partition.log.get.updateHighWatermark(2L)
    partition.log.get.maybeIncrementLogStartOffset(1L, LeaderOffsetIncremented)
    replicaManager.logManager.checkpointLogRecoveryOffsets()
    replicaManager.logManager.checkpointLogStartOffsets()
    assertEquals(Some(1L), readRecoveryPointCheckpoint().get(tp0))
    assertEquals(Some(1L), readLogStartOffsetCheckpoint().get(tp0))

    if (throwIOException) {
      // Delete the underlying directory to trigger an KafkaStorageException
      val dir = partition.log.get.dir
      Utils.delete(dir)
      dir.createNewFile()
    }

    val partitionStates = Map(tp0 -> new StopReplicaPartitionState()
      .setPartitionIndex(tp0.partition)
      .setLeaderEpoch(leaderEpoch)
      .setDeletePartition(deletePartition)
    )

    val (result, error) = replicaManager.stopReplicas(1, 0, 0, brokerEpoch, partitionStates)
    assertEquals(Errors.NONE, error)
    assertEquals(Map(tp0 -> expectedOutput), result)

    if (expectedOutput == Errors.NONE && deletePartition) {
      assertEquals(HostedPartition.None, replicaManager.getPartition(tp0))
      assertFalse(readRecoveryPointCheckpoint().contains(tp0))
      assertFalse(readLogStartOffsetCheckpoint().contains(tp0))
    }
  }

  @Test
  def testReplicaNotAvailable(): Unit = {

    def createReplicaManager(): ReplicaManager = {
      val props = TestUtils.createBrokerConfig(1, TestUtils.MockZkConnect)
      val config = KafkaConfig.fromProps(props)
      val mockLogMgr = TestUtils.createLogManager(config.logDirs.map(new File(_)))
      new ReplicaManager(config, metrics, time, kafkaZkClient, new MockScheduler(time), mockLogMgr,
        new AtomicBoolean(false), quotaManager, new BrokerTopicStats,
        new MetadataCache(config.brokerId), new LogDirFailureChannel(config.logDirs.size), alterIsrManager) {
        override def getPartitionOrException(topicPartition: TopicPartition): Partition = {
          throw Errors.NOT_LEADER_OR_FOLLOWER.exception()
        }
      }
    }

    val replicaManager = createReplicaManager()
    try {
      val tp = new TopicPartition(topic, 0)
      val dir = replicaManager.logManager.liveLogDirs.head.getAbsolutePath
      val errors = replicaManager.alterReplicaLogDirs(Map(tp -> dir))
      assertEquals(Errors.REPLICA_NOT_AVAILABLE, errors(tp))
    } finally {
      replicaManager.shutdown(false)
    }
  }
}<|MERGE_RESOLUTION|>--- conflicted
+++ resolved
@@ -1523,13 +1523,6 @@
       purgatoryName = "ElectLeader", timer, reaperEnabled = false)
 
     // Mock network client to show leader offset of 5
-<<<<<<< HEAD
-    val quota = QuotaFactory.instantiate(config, metrics, time, "")
-    val blockingSend = new ReplicaFetcherMockBlockingSend(Map(topicPartitionObj ->
-      new EpochEndOffset(leaderEpochFromLeader, offsetFromLeader)).asJava, BrokerEndPoint(1, "host1" ,1), time)
-    val replicaManager = new ReplicaManager(config, metrics, time, Some(kafkaZkClient), mockScheduler, mockLogMgr,
-      new AtomicBoolean(false), quota, mockBrokerTopicStats,
-=======
     val blockingSend = new ReplicaFetcherMockBlockingSend(
       Map(topicPartitionObj -> new EpochEndOffset()
         .setPartition(topicPartitionObj.partition)
@@ -1537,9 +1530,8 @@
         .setLeaderEpoch(leaderEpochFromLeader)
         .setEndOffset(offsetFromLeader)).asJava,
       BrokerEndPoint(1, "host1" ,1), time)
-    val replicaManager = new ReplicaManager(config, metrics, time, kafkaZkClient, mockScheduler, mockLogMgr,
+    val replicaManager = new ReplicaManager(config, metrics, time, Some(kafkaZkClient), mockScheduler, mockLogMgr,
       new AtomicBoolean(false), quotaManager, mockBrokerTopicStats,
->>>>>>> 0a4c4daa
       metadataCache, mockLogDirFailureChannel, mockProducePurgatory, mockFetchPurgatory,
       mockDeleteRecordsPurgatory, mockElectLeaderPurgatory, Option(this.getClass.getName), alterIsrManager) {
 
@@ -1714,13 +1706,8 @@
     val mockDelayedElectLeaderPurgatory = new DelayedOperationPurgatory[DelayedElectLeader](
       purgatoryName = "DelayedElectLeader", timer, reaperEnabled = false)
 
-<<<<<<< HEAD
     new ReplicaManager(config, metrics, time, Some(kafkaZkClient), new MockScheduler(time), mockLogMgr,
-      new AtomicBoolean(false), QuotaFactory.instantiate(config, metrics, time, ""), new BrokerTopicStats,
-=======
-    new ReplicaManager(config, metrics, time, kafkaZkClient, new MockScheduler(time), mockLogMgr,
       new AtomicBoolean(false), quotaManager, new BrokerTopicStats,
->>>>>>> 0a4c4daa
       metadataCache, new LogDirFailureChannel(config.logDirs.size), mockProducePurgatory, mockFetchPurgatory,
       mockDeleteRecordsPurgatory, mockDelayedElectLeaderPurgatory, Option(this.getClass.getName), alterIsrManager)
   }
