/**
 * Licensed to the Apache Software Foundation (ASF) under one or more
 * contributor license agreements.  See the NOTICE file distributed with
 * this work for additional information regarding copyright ownership.
 * The ASF licenses this file to You under the Apache License, Version 2.0
 * (the "License"); you may not use this file except in compliance with
 * the License.  You may obtain a copy of the License at
 *
 *    http://www.apache.org/licenses/LICENSE-2.0
 *
 * Unless required by applicable law or agreed to in writing, software
 * distributed under the License is distributed on an "AS IS" BASIS,
 * WITHOUT WARRANTIES OR CONDITIONS OF ANY KIND, either express or implied.
 * See the License for the specific language governing permissions and
 * limitations under the License.
 */

package kafka.server

import java.lang.{Long => JLong}
import java.nio.ByteBuffer
import java.util
import java.util.{Collections, Optional, Properties}
import java.util.concurrent.ConcurrentHashMap
import java.util.concurrent.atomic.AtomicInteger
import kafka.admin.{AdminUtils, RackAwareMode}
import kafka.api.ElectLeadersRequestOps
import kafka.api.{ApiVersion, KAFKA_0_11_0_IV0, KAFKA_2_3_IV0}
import kafka.common.OffsetAndMetadata
import kafka.controller.{KafkaController, ReplicaAssignment}
import kafka.coordinator.group.{GroupCoordinator, JoinGroupResult, LeaveGroupResult, SyncGroupResult}
import kafka.coordinator.transaction.{InitProducerIdResult, TransactionCoordinator}
import kafka.log.{AppendOrigin, LogConfig}
import kafka.message.ZStdCompressionCodec
import kafka.network.RequestChannel
import kafka.security.authorizer.AuthorizerUtils
import kafka.server.QuotaFactory.{QuotaManagers, UnboundedQuota}
import kafka.utils.{CoreUtils, Log4jController, Logging}
import kafka.utils.Implicits._
import kafka.zk.{AdminZkClient, KafkaZkClient}
import org.apache.kafka.clients.admin.{AlterConfigOp, ConfigEntry}
import org.apache.kafka.clients.admin.AlterConfigOp.OpType
import org.apache.kafka.common.acl.{AclBinding, AclOperation}
import org.apache.kafka.common.acl.AclOperation._
import org.apache.kafka.common.config.{AbstractConfig, ConfigDef, ConfigResource}
import org.apache.kafka.common.errors._
import org.apache.kafka.common.internals.{FatalExitError, Topic}
import org.apache.kafka.common.internals.Topic.{GROUP_METADATA_TOPIC_NAME, TRANSACTION_STATE_TOPIC_NAME, isInternal}
import org.apache.kafka.common.message.CreateTopicsRequestData.CreatableTopic
import org.apache.kafka.common.message.CreatePartitionsResponseData.CreatePartitionsTopicResult
import org.apache.kafka.common.message.{AddOffsetsToTxnResponseData, AlterClientQuotasResponseData, AlterConfigsResponseData, AlterPartitionReassignmentsResponseData, AlterReplicaLogDirsResponseData, CreateAclsResponseData, CreatePartitionsResponseData, CreateTopicsResponseData, DeleteAclsResponseData, DeleteGroupsResponseData, DeleteRecordsResponseData, DeleteTopicsResponseData, DescribeAclsResponseData, DescribeClientQuotasResponseData, DescribeConfigsResponseData, DescribeGroupsResponseData, DescribeLogDirsResponseData, EndTxnResponseData, ExpireDelegationTokenResponseData, FindCoordinatorResponseData, HeartbeatResponseData, InitProducerIdResponseData, JoinGroupResponseData, LeaveGroupResponseData, ListGroupsResponseData, ListOffsetResponseData, ListPartitionReassignmentsResponseData, MetadataResponseData, OffsetCommitRequestData, OffsetCommitResponseData, OffsetDeleteResponseData, RenewDelegationTokenResponseData, SaslAuthenticateResponseData, SaslHandshakeResponseData, StopReplicaResponseData, SyncGroupResponseData, UpdateMetadataResponseData}
import org.apache.kafka.common.message.CreateTopicsResponseData.{CreatableTopicResult, CreatableTopicResultCollection}
import org.apache.kafka.common.message.DeleteGroupsResponseData.{DeletableGroupResult, DeletableGroupResultCollection}
import org.apache.kafka.common.message.AlterPartitionReassignmentsResponseData.{ReassignablePartitionResponse, ReassignableTopicResponse}
import org.apache.kafka.common.message.CreateAclsResponseData.AclCreationResult
import org.apache.kafka.common.message.DeleteTopicsResponseData.{DeletableTopicResult, DeletableTopicResultCollection}
import org.apache.kafka.common.message.DeleteRecordsResponseData.{DeleteRecordsPartitionResult, DeleteRecordsTopicResult}
import org.apache.kafka.common.message.ElectLeadersResponseData.PartitionResult
import org.apache.kafka.common.message.ElectLeadersResponseData.ReplicaElectionResult
import org.apache.kafka.common.message.LeaveGroupResponseData.MemberResponse
import org.apache.kafka.common.message.ListOffsetRequestData.ListOffsetPartition
import org.apache.kafka.common.message.ListOffsetResponseData.{ListOffsetPartitionResponse, ListOffsetTopicResponse}
import org.apache.kafka.common.message.OffsetForLeaderEpochRequestData.{OffsetForLeaderTopic}
import org.apache.kafka.common.message.OffsetForLeaderEpochResponseData
import org.apache.kafka.common.message.OffsetForLeaderEpochResponseData.{OffsetForLeaderTopicResult, OffsetForLeaderTopicResultCollection, EpochEndOffset}
import org.apache.kafka.common.metrics.Metrics
import org.apache.kafka.common.network.{ListenerName, Send}
import org.apache.kafka.common.protocol.{ApiKeys, Errors}
import org.apache.kafka.common.record._
import org.apache.kafka.common.replica.ClientMetadata
import org.apache.kafka.common.replica.ClientMetadata.DefaultClientMetadata
import org.apache.kafka.common.requests.FindCoordinatorRequest.CoordinatorType
import org.apache.kafka.common.requests.ProduceResponse.PartitionResponse
import org.apache.kafka.common.requests._
import org.apache.kafka.common.resource.Resource.CLUSTER_NAME
import org.apache.kafka.common.resource.ResourceType._
import org.apache.kafka.common.resource.{PatternType, Resource, ResourcePattern, ResourceType}
import org.apache.kafka.common.security.auth.{KafkaPrincipal, SecurityProtocol}
import org.apache.kafka.common.security.token.delegation.{DelegationToken, TokenInformation}
import org.apache.kafka.common.utils.{ProducerIdAndEpoch, Time}
import org.apache.kafka.common.{Node, TopicPartition}
import org.apache.kafka.common.message.AlterConfigsResponseData.AlterConfigsResourceResponse
import org.apache.kafka.common.message.MetadataResponseData.{MetadataResponsePartition, MetadataResponseTopic}
import org.apache.kafka.server.authorizer._

import scala.compat.java8.OptionConverters._
import scala.jdk.CollectionConverters._
import scala.collection.mutable.ArrayBuffer
import scala.collection.{Map, Seq, Set, immutable, mutable}
import scala.util.{Failure, Success, Try}
import kafka.coordinator.group.GroupOverview
import kafka.server.metadata.BrokerMetadataListener
import org.apache.kafka.common.message.DescribeConfigsRequestData.DescribeConfigsResource
import org.apache.kafka.common.requests.DescribeConfigsResponse.ConfigSource

import scala.annotation.nowarn

/**
 * Logic to handle the various Kafka requests
 */
class KafkaApis(val requestChannel: RequestChannel,
                val replicaManager: ReplicaManager,
                val adminManager: LegacyAdminManager,
                val groupCoordinator: GroupCoordinator,
                val txnCoordinator: TransactionCoordinator,
                val legacyController: KafkaController,
                val forwardingManager: ForwardingManager,
                val zkClient: KafkaZkClient,
                val brokerId: Int,
                val config: KafkaConfig,
                val metadataCache: MetadataCache,
                val metrics: Metrics,
                val authorizer: Option[Authorizer],
                val quotas: QuotaManagers,
                val fetchManager: FetchManager,
                brokerTopicStats: BrokerTopicStats,
                val clusterId: String,
                time: Time,
                val tokenManager: DelegationTokenManager,
                val brokerFeatures: BrokerFeatures,
                val finalizedFeatureCache: FinalizedFeatureCache,
                brokerMetadataListener: BrokerMetadataListener) extends ApiRequestHandler with Logging {

  val apisUtils = new ApisUtils(requestChannel, authorizer, quotas, time, Some(groupCoordinator), Some(txnCoordinator))

  type FetchResponseStats = Map[TopicPartition, RecordConversionStats]
  this.logIdent = "[KafkaApi-%d] ".format(brokerId)
  val adminZkClient = if (zkClient == null) null else new AdminZkClient(zkClient)
  private val alterAclsPurgatory = new DelayedFuturePurgatory(purgatoryName = "AlterAcls", brokerId = config.brokerId)

  def close(): Unit = {
    alterAclsPurgatory.shutdown()
    info("Shutdown complete.")
  }

  private def maybeHandleInvalidEnvelope(
    envelope: RequestChannel.Request,
    forwardedApiKey: ApiKeys
  ): Boolean = {
    def sendEnvelopeError(error: Errors): Unit = {
      apisUtils.sendErrorResponseMaybeThrottle(envelope, error.exception)
    }

    if (!config.metadataQuorumEnabled || !envelope.context.fromPrivilegedListener) {
      // If the designated forwarding request is not coming from a privileged listener, or
      // forwarding is not enabled yet, we would not handle the request.
      requestChannel.closeConnection(envelope, Collections.emptyMap())
      true
    } else if (!apisUtils.authorize(envelope.context, CLUSTER_ACTION, CLUSTER, CLUSTER_NAME)) {
      // Forwarding request must have CLUSTER_ACTION authorization to reduce the risk of impersonation.
      sendEnvelopeError(Errors.CLUSTER_AUTHORIZATION_FAILED)
      true
    } else if (!forwardedApiKey.forwardable) {
      sendEnvelopeError(Errors.INVALID_REQUEST)
      true
    } else if (legacyController == null || !legacyController.isActive) {
      sendEnvelopeError(Errors.NOT_CONTROLLER)
      true
    } else {
      false
    }
  }

  private def isForwardingEnabled(request: RequestChannel.Request): Boolean = {
    config.metadataQuorumEnabled && request.context.principalSerde.isPresent
  }

  private def maybeForward(
    request: RequestChannel.Request,
    handler: RequestChannel.Request => Unit
  ): Unit = {
    def responseCallback(response: AbstractResponse): Unit = {
      sendForwardedResponse(request, response)
    }

    if (!request.isForwarded && (legacyController == null || !legacyController.isActive) && isForwardingEnabled(request)) {
      forwardingManager.forwardRequest(request, responseCallback)
    } else {
      // When the KIP-500 mode is off or the principal serde is undefined, forwarding is not supported,
      // therefore requests are handled directly.
      handler(request)
    }
  }

  /**
   * Top-level method that handles all requests and multiplexes to the right api
   */
  override def handle(request: RequestChannel.Request): Unit = {
    try {
      trace(s"Handling request:${request.requestDesc(true)} from connection ${request.context.connectionId};" +
        s"securityProtocol:${request.context.securityProtocol},principal:${request.context.principal}")

      request.envelope.foreach { envelope =>
        if (maybeHandleInvalidEnvelope(envelope, request.header.apiKey)) {
          return
        }
      }

      request.header.apiKey match {
        case ApiKeys.PRODUCE => handleProduceRequest(request)
        case ApiKeys.FETCH => handleFetchRequest(request)
        case ApiKeys.LIST_OFFSETS => handleListOffsetRequest(request)
        case ApiKeys.METADATA => handleTopicMetadataRequest(request)
        case ApiKeys.LEADER_AND_ISR => handleLeaderAndIsrRequest(request)
        case ApiKeys.STOP_REPLICA => handleStopReplicaRequest(request)
        case ApiKeys.UPDATE_METADATA => handleUpdateMetadataRequest(request)
        case ApiKeys.CONTROLLED_SHUTDOWN => handleControlledShutdownRequest(request)
        case ApiKeys.OFFSET_COMMIT => handleOffsetCommitRequest(request)
        case ApiKeys.OFFSET_FETCH => handleOffsetFetchRequest(request)
        case ApiKeys.FIND_COORDINATOR => handleFindCoordinatorRequest(request)
        case ApiKeys.JOIN_GROUP => handleJoinGroupRequest(request)
        case ApiKeys.HEARTBEAT => handleHeartbeatRequest(request)
        case ApiKeys.LEAVE_GROUP => handleLeaveGroupRequest(request)
        case ApiKeys.SYNC_GROUP => handleSyncGroupRequest(request)
        case ApiKeys.DESCRIBE_GROUPS => handleDescribeGroupRequest(request)
        case ApiKeys.LIST_GROUPS => handleListGroupsRequest(request)
        case ApiKeys.SASL_HANDSHAKE => handleSaslHandshakeRequest(request)
        case ApiKeys.API_VERSIONS => handleApiVersionsRequest(request)
        case ApiKeys.CREATE_TOPICS => maybeForward(request, handleCreateTopicsRequest)
        case ApiKeys.DELETE_TOPICS => maybeForward(request, handleDeleteTopicsRequest)
        case ApiKeys.DELETE_RECORDS => handleDeleteRecordsRequest(request)
        case ApiKeys.INIT_PRODUCER_ID => handleInitProducerIdRequest(request)
        case ApiKeys.OFFSET_FOR_LEADER_EPOCH => handleOffsetForLeaderEpochRequest(request)
        case ApiKeys.ADD_PARTITIONS_TO_TXN => handleAddPartitionToTxnRequest(request)
        case ApiKeys.ADD_OFFSETS_TO_TXN => handleAddOffsetsToTxnRequest(request)
        case ApiKeys.END_TXN => handleEndTxnRequest(request)
        case ApiKeys.WRITE_TXN_MARKERS => handleWriteTxnMarkersRequest(request)
        case ApiKeys.TXN_OFFSET_COMMIT => handleTxnOffsetCommitRequest(request)
        case ApiKeys.DESCRIBE_ACLS => handleDescribeAcls(request)
        case ApiKeys.CREATE_ACLS => maybeForward(request, handleCreateAcls)
        case ApiKeys.DELETE_ACLS => maybeForward(request, handleDeleteAcls)
        case ApiKeys.ALTER_CONFIGS => maybeForward(request, handleAlterConfigsRequest)
        case ApiKeys.DESCRIBE_CONFIGS => handleDescribeConfigsRequest(request)
        case ApiKeys.ALTER_REPLICA_LOG_DIRS => handleAlterReplicaLogDirsRequest(request)
        case ApiKeys.DESCRIBE_LOG_DIRS => handleDescribeLogDirsRequest(request)
        case ApiKeys.SASL_AUTHENTICATE => handleSaslAuthenticateRequest(request)
        case ApiKeys.CREATE_PARTITIONS => maybeForward(request, handleCreatePartitionsRequest)
        case ApiKeys.CREATE_DELEGATION_TOKEN => maybeForward(request, handleCreateTokenRequest)
        case ApiKeys.RENEW_DELEGATION_TOKEN => maybeForward(request, handleRenewTokenRequest)
        case ApiKeys.EXPIRE_DELEGATION_TOKEN => maybeForward(request, handleExpireTokenRequest)
        case ApiKeys.DESCRIBE_DELEGATION_TOKEN => handleDescribeTokensRequest(request)
        case ApiKeys.DELETE_GROUPS => handleDeleteGroupsRequest(request)
        case ApiKeys.ELECT_LEADERS => handleElectReplicaLeader(request)
        case ApiKeys.INCREMENTAL_ALTER_CONFIGS => maybeForward(request, handleIncrementalAlterConfigsRequest)
        case ApiKeys.ALTER_PARTITION_REASSIGNMENTS => maybeForward(request, handleAlterPartitionReassignmentsRequest)
        case ApiKeys.LIST_PARTITION_REASSIGNMENTS => handleListPartitionReassignmentsRequest(request)
        case ApiKeys.OFFSET_DELETE => handleOffsetDeleteRequest(request)
        case ApiKeys.DESCRIBE_CLIENT_QUOTAS => handleDescribeClientQuotasRequest(request)
        case ApiKeys.ALTER_CLIENT_QUOTAS => maybeForward(request, handleAlterClientQuotasRequest)
        case ApiKeys.DESCRIBE_USER_SCRAM_CREDENTIALS => handleDescribeUserScramCredentialsRequest(request)
        case ApiKeys.ALTER_USER_SCRAM_CREDENTIALS => maybeForward(request, handleAlterUserScramCredentialsRequest)
        case ApiKeys.ALTER_ISR => handleAlterIsrRequest(request)
        case ApiKeys.UPDATE_FEATURES => maybeForward(request, handleUpdateFeatures)
        case ApiKeys.ENVELOPE => throw new IllegalStateException(
          "Envelope request should not be handled directly in top level API")

        // Until we are ready to integrate the Raft layer, these APIs are treated as
        // unexpected and we just close the connection.
        case ApiKeys.VOTE => requestChannel.closeConnection(request, util.Collections.emptyMap())
        case ApiKeys.BEGIN_QUORUM_EPOCH => requestChannel.closeConnection(request, util.Collections.emptyMap())
        case ApiKeys.END_QUORUM_EPOCH => requestChannel.closeConnection(request, util.Collections.emptyMap())
        case ApiKeys.DESCRIBE_QUORUM => requestChannel.closeConnection(request, util.Collections.emptyMap())

        // Handle requests that should have been sent to the KIP-500 controller.
        case ApiKeys.BROKER_REGISTRATION => handleBrokerRegistration(request)
        case ApiKeys.BROKER_HEARTBEAT => handleBrokerHeartbeat(request)
      }
    } catch {
      case e: FatalExitError => throw e
      case e: Throwable => apisUtils.handleError(request, e)
    } finally {
      // try to complete delayed action. In order to avoid conflicting locking, the actions to complete delayed requests
      // are kept in a queue. We add the logic to check the ReplicaManager queue at the end of KafkaApis.handle() and the
      // expiration thread for certain delayed operations (e.g. DelayedJoin)
      replicaManager.tryCompleteActions()
      // The local completion time may be set while processing the request. Only record it if it's unset.
      if (request.apiLocalCompleteTimeNanos < 0)
        request.apiLocalCompleteTimeNanos = time.nanoseconds
    }
  }

  def handleLeaderAndIsrRequest(request: RequestChannel.Request): Unit = {
    // ensureTopicExists is only for client facing requests
    // We can't have the ensureTopicExists check here since the controller sends it as an advisory to all brokers so they
    // stop serving data to clients for the topic being deleted
    val correlationId = request.header.correlationId
    val leaderAndIsrRequest = request.body[LeaderAndIsrRequest]

    apisUtils.authorizeClusterOperation(request, CLUSTER_ACTION)
    if (legacyController == null) {
      throw new UnsupportedVersionException(s"Request $request should never happen in KIP-500 mode.")
    }
    if (isBrokerEpochStale(leaderAndIsrRequest.brokerEpoch)) {
      // When the broker restarts very quickly, it is possible for this broker to receive request intended
      // for its previous generation so the broker should skip the stale request.
      info("Received LeaderAndIsr request with broker epoch " +
        s"${leaderAndIsrRequest.brokerEpoch} smaller than the current broker epoch ${legacyController.brokerEpoch}")
      apisUtils.sendResponseExemptThrottle(request, leaderAndIsrRequest.getErrorResponse(0, Errors.STALE_BROKER_EPOCH.exception))
    } else {
      val response = replicaManager.becomeLeaderOrFollower(correlationId, leaderAndIsrRequest, apisUtils.onLeadershipChange)
      apisUtils.sendResponseExemptThrottle(request, response)
    }
  }

  def handleStopReplicaRequest(request: RequestChannel.Request): Unit = {
    // ensureTopicExists is only for client facing requests
    // We can't have the ensureTopicExists check here since the controller sends it as an advisory to all brokers so they
    // stop serving data to clients for the topic being deleted
    val stopReplicaRequest = request.body[StopReplicaRequest]
    apisUtils.authorizeClusterOperation(request, CLUSTER_ACTION)
    if (legacyController == null) {
      throw new UnsupportedVersionException(s"Request $request should never happen in KIP-500 mode.")
    }
    if (isBrokerEpochStale(stopReplicaRequest.brokerEpoch)) {
      // When the broker restarts very quickly, it is possible for this broker to receive request intended
      // for its previous generation so the broker should skip the stale request.
      info("Received StopReplica request with broker epoch " +
        s"${stopReplicaRequest.brokerEpoch} smaller than the current broker epoch ${legacyController.brokerEpoch}")
      apisUtils.sendResponseExemptThrottle(request, new StopReplicaResponse(
        new StopReplicaResponseData().setErrorCode(Errors.STALE_BROKER_EPOCH.code)))
    } else {
      val partitionStates = stopReplicaRequest.partitionStates().asScala
      val (result, error) = replicaManager.stopReplicas(
        request.context.correlationId,
        stopReplicaRequest.controllerId,
        stopReplicaRequest.controllerEpoch,
        stopReplicaRequest.brokerEpoch,
        partitionStates)
      // Clear the coordinator caches in case we were the leader. In the case of a reassignment, we
      // cannot rely on the LeaderAndIsr API for this since it is only sent to active replicas.
      result.forKeyValue { (topicPartition, error) =>
        if (error == Errors.NONE) {
          if (topicPartition.topic == GROUP_METADATA_TOPIC_NAME
              && partitionStates(topicPartition).deletePartition) {
            groupCoordinator.onResignation(topicPartition.partition)
          } else if (topicPartition.topic == TRANSACTION_STATE_TOPIC_NAME
                     && partitionStates(topicPartition).deletePartition) {
            val partitionState = partitionStates(topicPartition)
            val leaderEpoch = if (partitionState.leaderEpoch >= 0)
                Some(partitionState.leaderEpoch)
            else
              None
            txnCoordinator.onResignation(topicPartition.partition, coordinatorEpoch = leaderEpoch)
          }
        }
      }

      def toStopReplicaPartition(tp: TopicPartition, error: Errors) =
        new StopReplicaResponseData.StopReplicaPartitionError()
          .setTopicName(tp.topic)
          .setPartitionIndex(tp.partition)
          .setErrorCode(error.code)

      apisUtils.sendResponseExemptThrottle(request, new StopReplicaResponse(new StopReplicaResponseData()
        .setErrorCode(error.code)
        .setPartitionErrors(result.map {
          case (tp, error) => toStopReplicaPartition(tp, error)
        }.toBuffer.asJava)))
    }

    CoreUtils.swallow(replicaManager.replicaFetcherManager.shutdownIdleFetcherThreads(), this)
  }

  def handleUpdateMetadataRequest(request: RequestChannel.Request): Unit = {
    val correlationId = request.header.correlationId
    val updateMetadataRequest = request.body[UpdateMetadataRequest]

    apisUtils.authorizeClusterOperation(request, CLUSTER_ACTION)
    if (legacyController == null) {
      throw new UnsupportedVersionException(s"Request $request should never happen in KIP-500 mode.")
    }
    if (isBrokerEpochStale(updateMetadataRequest.brokerEpoch)) {
      // When the broker restarts very quickly, it is possible for this broker to receive request intended
      // for its previous generation so the broker should skip the stale request.
      info("Received update metadata request with broker epoch " +
        s"${updateMetadataRequest.brokerEpoch} smaller than the current broker epoch ${legacyController.brokerEpoch}")
      apisUtils.sendResponseExemptThrottle(request,
        new UpdateMetadataResponse(new UpdateMetadataResponseData().setErrorCode(Errors.STALE_BROKER_EPOCH.code)))
    } else {
      val deletedPartitions = replicaManager.maybeUpdateMetadataCache(correlationId, updateMetadataRequest)
      if (deletedPartitions.nonEmpty)
        groupCoordinator.handleDeletedPartitions(deletedPartitions)

      if (adminManager.hasDelayedTopicOperations) {
        updateMetadataRequest.partitionStates.forEach { partitionState =>
          adminManager.tryCompleteDelayedTopicOperations(partitionState.topicName)
        }
      }
      quotas.clientQuotaCallback.foreach { callback =>
        if (callback.updateClusterMetadata(metadataCache.getClusterMetadata(clusterId, request.context.listenerName))) {
          quotas.fetch.updateQuotaMetricConfigs()
          quotas.produce.updateQuotaMetricConfigs()
          quotas.request.updateQuotaMetricConfigs()
          quotas.controllerMutation.updateQuotaMetricConfigs()
        }
      }
      if (replicaManager.hasDelayedElectionOperations) {
        updateMetadataRequest.partitionStates.forEach { partitionState =>
          val tp = new TopicPartition(partitionState.topicName, partitionState.partitionIndex)
          replicaManager.tryCompleteElection(TopicPartitionOperationKey(tp))
        }
      }
      apisUtils.sendResponseExemptThrottle(request, new UpdateMetadataResponse(
        new UpdateMetadataResponseData().setErrorCode(Errors.NONE.code)))
    }
  }

  def handleControlledShutdownRequest(request: RequestChannel.Request): Unit = {
    // ensureTopicExists is only for client facing requests
    // We can't have the ensureTopicExists check here since the controller sends it as an advisory to all brokers so they
    // stop serving data to clients for the topic being deleted
    val controlledShutdownRequest = request.body[ControlledShutdownRequest]
    apisUtils.authorizeClusterOperation(request, CLUSTER_ACTION)
    if (legacyController == null) {
      throw new UnsupportedVersionException(s"Request $request should never happen in KIP-500 mode.")
    }

    def controlledShutdownCallback(controlledShutdownResult: Try[Set[TopicPartition]]): Unit = {
      val response = controlledShutdownResult match {
        case Success(partitionsRemaining) =>
         ControlledShutdownResponse.prepareResponse(Errors.NONE, partitionsRemaining.asJava)

        case Failure(throwable) =>
          controlledShutdownRequest.getErrorResponse(throwable)
      }
      apisUtils.sendResponseExemptThrottle(request, response)
    }
    legacyController.controlledShutdown(controlledShutdownRequest.data.brokerId, controlledShutdownRequest.data.brokerEpoch, controlledShutdownCallback)
  }

  /**
   * Handle an offset commit request
   */
  def handleOffsetCommitRequest(request: RequestChannel.Request): Unit = {
    val header = request.header
    val offsetCommitRequest = request.body[OffsetCommitRequest]

    val unauthorizedTopicErrors = mutable.Map[TopicPartition, Errors]()
    val nonExistingTopicErrors = mutable.Map[TopicPartition, Errors]()
    // the callback for sending an offset commit response
    def sendResponseCallback(commitStatus: Map[TopicPartition, Errors]): Unit = {
      val combinedCommitStatus = commitStatus ++ unauthorizedTopicErrors ++ nonExistingTopicErrors
      if (isDebugEnabled)
        combinedCommitStatus.forKeyValue { (topicPartition, error) =>
          if (error != Errors.NONE) {
            debug(s"Offset commit request with correlation id ${header.correlationId} from client ${header.clientId} " +
              s"on partition $topicPartition failed due to ${error.exceptionName}")
          }
        }
      apisUtils.sendResponseMaybeThrottle(request, requestThrottleMs =>
        new OffsetCommitResponse(requestThrottleMs, combinedCommitStatus.asJava))
    }

    // reject the request if not authorized to the group
    if (!apisUtils.authorize(request.context, READ, GROUP, offsetCommitRequest.data.groupId)) {
      val error = Errors.GROUP_AUTHORIZATION_FAILED
      val responseTopicList = OffsetCommitRequest.getErrorResponseTopics(
        offsetCommitRequest.data.topics,
        error)

      apisUtils.sendResponseMaybeThrottle(request, requestThrottleMs => new OffsetCommitResponse(
        new OffsetCommitResponseData()
            .setTopics(responseTopicList)
            .setThrottleTimeMs(requestThrottleMs)
      ))
    } else if (offsetCommitRequest.data.groupInstanceId != null && config.interBrokerProtocolVersion < KAFKA_2_3_IV0) {
      // Only enable static membership when IBP >= 2.3, because it is not safe for the broker to use the static member logic
      // until we are sure that all brokers support it. If static group being loaded by an older coordinator, it will discard
      // the group.instance.id field, so static members could accidentally become "dynamic", which leads to wrong states.
      val errorMap = new mutable.HashMap[TopicPartition, Errors]
      for (topicData <- offsetCommitRequest.data.topics.asScala) {
        for (partitionData <- topicData.partitions.asScala) {
          val topicPartition = new TopicPartition(topicData.name, partitionData.partitionIndex)
          errorMap += topicPartition -> Errors.UNSUPPORTED_VERSION
        }
      }
      sendResponseCallback(errorMap.toMap)
    } else {
      val authorizedTopicRequestInfoBldr = immutable.Map.newBuilder[TopicPartition, OffsetCommitRequestData.OffsetCommitRequestPartition]

      val topics = offsetCommitRequest.data.topics.asScala
      val authorizedTopics = filterByAuthorized(request.context, READ, TOPIC, topics)(_.name)
      for (topicData <- topics) {
        for (partitionData <- topicData.partitions.asScala) {
          val topicPartition = new TopicPartition(topicData.name, partitionData.partitionIndex)
          if (!authorizedTopics.contains(topicData.name))
            unauthorizedTopicErrors += (topicPartition -> Errors.TOPIC_AUTHORIZATION_FAILED)
          else if (!metadataCache.contains(topicPartition))
            nonExistingTopicErrors += (topicPartition -> Errors.UNKNOWN_TOPIC_OR_PARTITION)
          else
            authorizedTopicRequestInfoBldr += (topicPartition -> partitionData)
        }
      }

      val authorizedTopicRequestInfo = authorizedTopicRequestInfoBldr.result()

      if (authorizedTopicRequestInfo.isEmpty)
        sendResponseCallback(Map.empty)
      else if (header.apiVersion == 0) {
        if (zkClient == null) {
          throw new UnsupportedOperationException("Storing offsets in ZooKeeper is unsupported in KIP-500 mode")
        }
        // for version 0 always store offsets to ZK
        val responseInfo = authorizedTopicRequestInfo.map {
          case (topicPartition, partitionData) =>
            try {
              if (partitionData.committedMetadata() != null
                && partitionData.committedMetadata().length > config.offsetMetadataMaxSize)
                (topicPartition, Errors.OFFSET_METADATA_TOO_LARGE)
              else {
                zkClient.setOrCreateConsumerOffset(
                  offsetCommitRequest.data.groupId,
                  topicPartition,
                  partitionData.committedOffset)
                (topicPartition, Errors.NONE)
              }
            } catch {
              case e: Throwable => (topicPartition, Errors.forException(e))
            }
        }
        sendResponseCallback(responseInfo)
      } else {
        // for version 1 and beyond store offsets in offset manager

        // "default" expiration timestamp is now + retention (and retention may be overridden if v2)
        // expire timestamp is computed differently for v1 and v2.
        //   - If v1 and no explicit commit timestamp is provided we treat it the same as v5.
        //   - If v1 and explicit retention time is provided we calculate expiration timestamp based on that
        //   - If v2/v3/v4 (no explicit commit timestamp) we treat it the same as v5.
        //   - For v5 and beyond there is no per partition expiration timestamp, so this field is no longer in effect
        val currentTimestamp = time.milliseconds
        val partitionData = authorizedTopicRequestInfo.map { case (k, partitionData) =>
          val metadata = if (partitionData.committedMetadata == null)
            OffsetAndMetadata.NoMetadata
          else
            partitionData.committedMetadata

          val leaderEpochOpt = if (partitionData.committedLeaderEpoch == RecordBatch.NO_PARTITION_LEADER_EPOCH)
            Optional.empty[Integer]
          else
            Optional.of[Integer](partitionData.committedLeaderEpoch)

          k -> new OffsetAndMetadata(
            offset = partitionData.committedOffset,
            leaderEpoch = leaderEpochOpt,
            metadata = metadata,
            commitTimestamp = partitionData.commitTimestamp match {
              case OffsetCommitRequest.DEFAULT_TIMESTAMP => currentTimestamp
              case customTimestamp => customTimestamp
            },
            expireTimestamp = offsetCommitRequest.data.retentionTimeMs match {
              case OffsetCommitRequest.DEFAULT_RETENTION_TIME => None
              case retentionTime => Some(currentTimestamp + retentionTime)
            }
          )
        }

        // call coordinator to handle commit offset
        groupCoordinator.handleCommitOffsets(
          offsetCommitRequest.data.groupId,
          offsetCommitRequest.data.memberId,
          Option(offsetCommitRequest.data.groupInstanceId),
          offsetCommitRequest.data.generationId,
          partitionData,
          sendResponseCallback)
      }
    }
  }

  /**
   * Handle a produce request
   */
  def handleProduceRequest(request: RequestChannel.Request): Unit = {
    val produceRequest = request.body[ProduceRequest]
    val requestSize = request.sizeInBytes

    val (hasIdempotentRecords, hasTransactionalRecords) = {
      val flags = RequestUtils.flags(produceRequest)
      (flags.getKey, flags.getValue)
    }
    if (hasTransactionalRecords) {
      val isAuthorizedTransactional = produceRequest.transactionalId != null &&
        apisUtils.authorize(request.context, WRITE, TRANSACTIONAL_ID, produceRequest.transactionalId)
      if (!isAuthorizedTransactional) {
        apisUtils.sendErrorResponseMaybeThrottle(request, Errors.TRANSACTIONAL_ID_AUTHORIZATION_FAILED.exception)
        return
      }
      // Note that authorization to a transactionalId implies ProducerId authorization

    } else if (hasIdempotentRecords && !apisUtils.authorize(request.context, IDEMPOTENT_WRITE, CLUSTER, CLUSTER_NAME)) {
      apisUtils.sendErrorResponseMaybeThrottle(request, Errors.CLUSTER_AUTHORIZATION_FAILED.exception)
      return
    }

    val unauthorizedTopicResponses = mutable.Map[TopicPartition, PartitionResponse]()
    val nonExistingTopicResponses = mutable.Map[TopicPartition, PartitionResponse]()
    val invalidRequestResponses = mutable.Map[TopicPartition, PartitionResponse]()
    val authorizedRequestInfo = mutable.Map[TopicPartition, MemoryRecords]()
    // cache the result to avoid redundant authorization calls
    val authorizedTopics = filterByAuthorized(request.context, WRITE, TOPIC,
      produceRequest.data().topicData().asScala)(_.name())

    produceRequest.data.topicData.forEach(topic => topic.partitionData.forEach { partition =>
      val topicPartition = new TopicPartition(topic.name, partition.index)
      // This caller assumes the type is MemoryRecords and that is true on current serialization
      // We cast the type to avoid causing big change to code base.
      // https://issues.apache.org/jira/browse/KAFKA-10698
      val memoryRecords = partition.records.asInstanceOf[MemoryRecords]
      if (!authorizedTopics.contains(topicPartition.topic))
        unauthorizedTopicResponses += topicPartition -> new PartitionResponse(Errors.TOPIC_AUTHORIZATION_FAILED)
      else if (!metadataCache.contains(topicPartition))
        nonExistingTopicResponses += topicPartition -> new PartitionResponse(Errors.UNKNOWN_TOPIC_OR_PARTITION)
      else
        try {
          ProduceRequest.validateRecords(request.header.apiVersion, memoryRecords)
          authorizedRequestInfo += (topicPartition -> memoryRecords)
        } catch {
          case e: ApiException =>
            invalidRequestResponses += topicPartition -> new PartitionResponse(Errors.forException(e))
        }
    })

    // the callback for sending a produce response
    // The construction of ProduceResponse is able to accept auto-generated protocol data so
    // KafkaApis#handleProduceRequest should apply auto-generated protocol to avoid extra conversion.
    // https://issues.apache.org/jira/browse/KAFKA-10730
    @nowarn("cat=deprecation")
    def sendResponseCallback(responseStatus: Map[TopicPartition, PartitionResponse]): Unit = {
      val mergedResponseStatus = responseStatus ++ unauthorizedTopicResponses ++ nonExistingTopicResponses ++ invalidRequestResponses
      var errorInResponse = false

      mergedResponseStatus.forKeyValue { (topicPartition, status) =>
        if (status.error != Errors.NONE) {
          errorInResponse = true
          debug("Produce request with correlation id %d from client %s on partition %s failed due to %s".format(
            request.header.correlationId,
            request.header.clientId,
            topicPartition,
            status.error.exceptionName))
        }
      }

      // Record both bandwidth and request quota-specific values and throttle by muting the channel if any of the quotas
      // have been violated. If both quotas have been violated, use the max throttle time between the two quotas. Note
      // that the request quota is not enforced if acks == 0.
      val timeMs = time.milliseconds()
      val bandwidthThrottleTimeMs = quotas.produce.maybeRecordAndGetThrottleTimeMs(request, requestSize, timeMs)
      val requestThrottleTimeMs =
        if (produceRequest.acks == 0) 0
        else quotas.request.maybeRecordAndGetThrottleTimeMs(request, timeMs)
      val maxThrottleTimeMs = Math.max(bandwidthThrottleTimeMs, requestThrottleTimeMs)
      if (maxThrottleTimeMs > 0) {
        request.apiThrottleTimeMs = maxThrottleTimeMs
        if (bandwidthThrottleTimeMs > requestThrottleTimeMs) {
          quotas.produce.throttle(request, bandwidthThrottleTimeMs, requestChannel.sendResponse)
        } else {
          quotas.request.throttle(request, requestThrottleTimeMs, requestChannel.sendResponse)
        }
      }

      // Send the response immediately. In case of throttling, the channel has already been muted.
      if (produceRequest.acks == 0) {
        // no operation needed if producer request.required.acks = 0; however, if there is any error in handling
        // the request, since no response is expected by the producer, the server will close socket server so that
        // the producer client will know that some error has happened and will refresh its metadata
        if (errorInResponse) {
          val exceptionsSummary = mergedResponseStatus.map { case (topicPartition, status) =>
            topicPartition -> status.error.exceptionName
          }.mkString(", ")
          info(
            s"Closing connection due to error during produce request with correlation id ${request.header.correlationId} " +
              s"from client id ${request.header.clientId} with ack=0\n" +
              s"Topic and partition to exceptions: $exceptionsSummary"
          )
          requestChannel.closeConnection(request, new ProduceResponse(mergedResponseStatus.asJava).errorCounts)
        } else {
          // Note that although request throttling is exempt for acks == 0, the channel may be throttled due to
          // bandwidth quota violation.
          apisUtils.sendNoOpResponseExemptThrottle(request)
        }
      } else {
        requestChannel.sendResponse(request, Some(new ProduceResponse(mergedResponseStatus.asJava, maxThrottleTimeMs)), None)
      }
    }

    def processingStatsCallback(processingStats: FetchResponseStats): Unit = {
      processingStats.forKeyValue { (tp, info) =>
        updateRecordConversionStats(request, tp, info)
      }
    }

    if (authorizedRequestInfo.isEmpty)
      sendResponseCallback(Map.empty)
    else {
      val internalTopicsAllowed = request.header.clientId == AdminUtils.AdminClientId

      // call the replica manager to append messages to the replicas
      replicaManager.appendRecords(
        timeout = produceRequest.timeout.toLong,
        requiredAcks = produceRequest.acks,
        internalTopicsAllowed = internalTopicsAllowed,
        origin = AppendOrigin.Client,
        entriesPerPartition = authorizedRequestInfo,
        responseCallback = sendResponseCallback,
        recordConversionStatsCallback = processingStatsCallback)

      // if the request is put into the purgatory, it will have a held reference and hence cannot be garbage collected;
      // hence we clear its data here in order to let GC reclaim its memory since it is already appended to log
      produceRequest.clearPartitionRecords()
    }
  }

  /**
   * Handle a fetch request
   */
  def handleFetchRequest(request: RequestChannel.Request): Unit = {
    val versionId = request.header.apiVersion
    val clientId = request.header.clientId
    val fetchRequest = request.body[FetchRequest]
    val fetchContext = fetchManager.newContext(
      fetchRequest.metadata,
      fetchRequest.fetchData,
      fetchRequest.toForget,
      fetchRequest.isFromFollower)

    val clientMetadata: Option[ClientMetadata] = if (versionId >= 11) {
      // Fetch API version 11 added preferred replica logic
      Some(new DefaultClientMetadata(
        fetchRequest.rackId,
        clientId,
        request.context.clientAddress,
        request.context.principal,
        request.context.listenerName.value))
    } else {
      None
    }

    def errorResponse[T >: MemoryRecords <: BaseRecords](error: Errors): FetchResponse.PartitionData[T] = {
      new FetchResponse.PartitionData[T](error, FetchResponse.INVALID_HIGHWATERMARK, FetchResponse.INVALID_LAST_STABLE_OFFSET,
        FetchResponse.INVALID_LOG_START_OFFSET, null, MemoryRecords.EMPTY)
    }

    val erroneous = mutable.ArrayBuffer[(TopicPartition, FetchResponse.PartitionData[Records])]()
    val interesting = mutable.ArrayBuffer[(TopicPartition, FetchRequest.PartitionData)]()
    if (fetchRequest.isFromFollower) {
      // The follower must have ClusterAction on ClusterResource in order to fetch partition data.
      if (apisUtils.authorize(request.context, CLUSTER_ACTION, CLUSTER, CLUSTER_NAME)) {
        fetchContext.foreachPartition { (topicPartition, data) =>
          if (!metadataCache.contains(topicPartition))
            erroneous += topicPartition -> errorResponse(Errors.UNKNOWN_TOPIC_OR_PARTITION)
          else
            interesting += (topicPartition -> data)
        }
      } else {
        fetchContext.foreachPartition { (part, _) =>
          erroneous += part -> errorResponse(Errors.TOPIC_AUTHORIZATION_FAILED)
        }
      }
    } else {
      // Regular Kafka consumers need READ permission on each partition they are fetching.
      val partitionDatas = new mutable.ArrayBuffer[(TopicPartition, FetchRequest.PartitionData)]
      fetchContext.foreachPartition { (topicPartition, partitionData) =>
        partitionDatas += topicPartition -> partitionData
      }
      val authorizedTopics = filterByAuthorized(request.context, READ, TOPIC, partitionDatas)(_._1.topic)
      partitionDatas.foreach { case (topicPartition, data) =>
        if (!authorizedTopics.contains(topicPartition.topic))
          erroneous += topicPartition -> errorResponse(Errors.TOPIC_AUTHORIZATION_FAILED)
        else if (!metadataCache.contains(topicPartition))
          erroneous += topicPartition -> errorResponse(Errors.UNKNOWN_TOPIC_OR_PARTITION)
        else
          interesting += (topicPartition -> data)
      }
    }

    def maybeDownConvertStorageError(error: Errors, version: Short): Errors = {
      // If consumer sends FetchRequest V5 or earlier, the client library is not guaranteed to recognize the error code
      // for KafkaStorageException. In this case the client library will translate KafkaStorageException to
      // UnknownServerException which is not retriable. We can ensure that consumer will update metadata and retry
      // by converting the KafkaStorageException to NotLeaderForPartitionException in the response if FetchRequest version <= 5
      if (error == Errors.KAFKA_STORAGE_ERROR && versionId <= 5) {
        Errors.NOT_LEADER_OR_FOLLOWER
      } else {
        error
      }
    }

    def maybeConvertFetchedData(tp: TopicPartition,
                                partitionData: FetchResponse.PartitionData[Records]): FetchResponse.PartitionData[BaseRecords] = {
      val logConfig = replicaManager.getLogConfig(tp)

      if (logConfig.exists(_.compressionType == ZStdCompressionCodec.name) && versionId < 10) {
        trace(s"Fetching messages is disabled for ZStandard compressed partition $tp. Sending unsupported version response to $clientId.")
        errorResponse(Errors.UNSUPPORTED_COMPRESSION_TYPE)
      } else {
        // Down-conversion of the fetched records is needed when the stored magic version is
        // greater than that supported by the client (as indicated by the fetch request version). If the
        // configured magic version for the topic is less than or equal to that supported by the version of the
        // fetch request, we skip the iteration through the records in order to check the magic version since we
        // know it must be supported. However, if the magic version is changed from a higher version back to a
        // lower version, this check will no longer be valid and we will fail to down-convert the messages
        // which were written in the new format prior to the version downgrade.
        val unconvertedRecords = partitionData.records
        val downConvertMagic =
          logConfig.map(_.messageFormatVersion.recordVersion.value).flatMap { magic =>
            if (magic > RecordBatch.MAGIC_VALUE_V0 && versionId <= 1 && !unconvertedRecords.hasCompatibleMagic(RecordBatch.MAGIC_VALUE_V0))
              Some(RecordBatch.MAGIC_VALUE_V0)
            else if (magic > RecordBatch.MAGIC_VALUE_V1 && versionId <= 3 && !unconvertedRecords.hasCompatibleMagic(RecordBatch.MAGIC_VALUE_V1))
              Some(RecordBatch.MAGIC_VALUE_V1)
            else
              None
          }

        downConvertMagic match {
          case Some(magic) =>
            // For fetch requests from clients, check if down-conversion is disabled for the particular partition
            if (!fetchRequest.isFromFollower && !logConfig.forall(_.messageDownConversionEnable)) {
              trace(s"Conversion to message format ${downConvertMagic.get} is disabled for partition $tp. Sending unsupported version response to $clientId.")
              errorResponse(Errors.UNSUPPORTED_VERSION)
            } else {
              try {
                trace(s"Down converting records from partition $tp to message format version $magic for fetch request from $clientId")
                // Because down-conversion is extremely memory intensive, we want to try and delay the down-conversion as much
                // as possible. With KIP-283, we have the ability to lazily down-convert in a chunked manner. The lazy, chunked
                // down-conversion always guarantees that at least one batch of messages is down-converted and sent out to the
                // client.
                val error = maybeDownConvertStorageError(partitionData.error, versionId)
                new FetchResponse.PartitionData[BaseRecords](error, partitionData.highWatermark,
                  partitionData.lastStableOffset, partitionData.logStartOffset,
                  partitionData.preferredReadReplica, partitionData.abortedTransactions,
                  new LazyDownConversionRecords(tp, unconvertedRecords, magic, fetchContext.getFetchOffset(tp).get, time))
              } catch {
                case e: UnsupportedCompressionTypeException =>
                  trace("Received unsupported compression type error during down-conversion", e)
                  errorResponse(Errors.UNSUPPORTED_COMPRESSION_TYPE)
              }
            }
          case None =>
            val error = maybeDownConvertStorageError(partitionData.error, versionId)
            new FetchResponse.PartitionData[BaseRecords](error,
              partitionData.highWatermark,
              partitionData.lastStableOffset,
              partitionData.logStartOffset,
              partitionData.preferredReadReplica,
              partitionData.abortedTransactions,
              partitionData.divergingEpoch,
              unconvertedRecords)
        }
      }
    }

    // the callback for process a fetch response, invoked before throttling
    def processResponseCallback(responsePartitionData: Seq[(TopicPartition, FetchPartitionData)]): Unit = {
      val partitions = new util.LinkedHashMap[TopicPartition, FetchResponse.PartitionData[Records]]
      val reassigningPartitions = mutable.Set[TopicPartition]()
      responsePartitionData.foreach { case (tp, data) =>
        val abortedTransactions = data.abortedTransactions.map(_.asJava).orNull
        val lastStableOffset = data.lastStableOffset.getOrElse(FetchResponse.INVALID_LAST_STABLE_OFFSET)
        if (data.isReassignmentFetch)
          reassigningPartitions.add(tp)
        val error = maybeDownConvertStorageError(data.error, versionId)
        partitions.put(tp, new FetchResponse.PartitionData(
          error,
          data.highWatermark,
          lastStableOffset,
          data.logStartOffset,
          data.preferredReadReplica.map(int2Integer).asJava,
          abortedTransactions,
          data.divergingEpoch.asJava,
          data.records))
      }
      erroneous.foreach { case (tp, data) => partitions.put(tp, data) }

      var unconvertedFetchResponse: FetchResponse[Records] = null

      def createResponse(throttleTimeMs: Int): FetchResponse[BaseRecords] = {
        // Down-convert messages for each partition if required
        val convertedData = new util.LinkedHashMap[TopicPartition, FetchResponse.PartitionData[BaseRecords]]
        unconvertedFetchResponse.responseData.forEach { (tp, unconvertedPartitionData) =>
          if (unconvertedPartitionData.error != Errors.NONE)
            debug(s"Fetch request with correlation id ${request.header.correlationId} from client $clientId " +
              s"on partition $tp failed due to ${unconvertedPartitionData.error.exceptionName}")
          convertedData.put(tp, maybeConvertFetchedData(tp, unconvertedPartitionData))
        }

        // Prepare fetch response from converted data
        val response = new FetchResponse(unconvertedFetchResponse.error, convertedData, throttleTimeMs,
          unconvertedFetchResponse.sessionId)
        // record the bytes out metrics only when the response is being sent
        response.responseData.forEach { (tp, data) =>
          brokerTopicStats.updateBytesOut(tp.topic, fetchRequest.isFromFollower, reassigningPartitions.contains(tp), data.records.sizeInBytes)
        }
        response
      }

      def updateConversionStats(send: Send): Unit = {
        send match {
          case send: MultiRecordsSend if send.recordConversionStats != null =>
            send.recordConversionStats.asScala.toMap.foreach {
              case (tp, stats) => updateRecordConversionStats(request, tp, stats)
            }
          case _ =>
        }
      }

      if (fetchRequest.isFromFollower) {
        // We've already evaluated against the quota and are good to go. Just need to record it now.
        unconvertedFetchResponse = fetchContext.updateAndGenerateResponseData(partitions)
        val responseSize = sizeOfThrottledPartitions(versionId, unconvertedFetchResponse, quotas.leader)
        quotas.leader.record(responseSize)
        trace(s"Sending Fetch response with partitions.size=${unconvertedFetchResponse.responseData.size}, " +
          s"metadata=${unconvertedFetchResponse.sessionId}")
        apisUtils.sendResponseExemptThrottle(request, createResponse(0), Some(updateConversionStats))
      } else {
        // Fetch size used to determine throttle time is calculated before any down conversions.
        // This may be slightly different from the actual response size. But since down conversions
        // result in data being loaded into memory, we should do this only when we are not going to throttle.
        //
        // Record both bandwidth and request quota-specific values and throttle by muting the channel if any of the
        // quotas have been violated. If both quotas have been violated, use the max throttle time between the two
        // quotas. When throttled, we unrecord the recorded bandwidth quota value
        val responseSize = fetchContext.getResponseSize(partitions, versionId)
        val timeMs = time.milliseconds()
        val requestThrottleTimeMs = quotas.request.maybeRecordAndGetThrottleTimeMs(request, timeMs)
        val bandwidthThrottleTimeMs = quotas.fetch.maybeRecordAndGetThrottleTimeMs(request, responseSize, timeMs)

        val maxThrottleTimeMs = math.max(bandwidthThrottleTimeMs, requestThrottleTimeMs)
        if (maxThrottleTimeMs > 0) {
          request.apiThrottleTimeMs = maxThrottleTimeMs
          // Even if we need to throttle for request quota violation, we should "unrecord" the already recorded value
          // from the fetch quota because we are going to return an empty response.
          quotas.fetch.unrecordQuotaSensor(request, responseSize, timeMs)
          if (bandwidthThrottleTimeMs > requestThrottleTimeMs) {
            quotas.fetch.throttle(request, bandwidthThrottleTimeMs, requestChannel.sendResponse)
          } else {
            quotas.request.throttle(request, requestThrottleTimeMs, requestChannel.sendResponse)
          }
          // If throttling is required, return an empty response.
          unconvertedFetchResponse = fetchContext.getThrottledResponse(maxThrottleTimeMs)
        } else {
          // Get the actual response. This will update the fetch context.
          unconvertedFetchResponse = fetchContext.updateAndGenerateResponseData(partitions)
          trace(s"Sending Fetch response with partitions.size=$responseSize, metadata=${unconvertedFetchResponse.sessionId}")
        }

        // Send the response immediately.
        requestChannel.sendResponse(request, Some(createResponse(maxThrottleTimeMs)), Some(updateConversionStats))
      }
    }

    // for fetch from consumer, cap fetchMaxBytes to the maximum bytes that could be fetched without being throttled given
    // no bytes were recorded in the recent quota window
    // trying to fetch more bytes would result in a guaranteed throttling potentially blocking consumer progress
    val maxQuotaWindowBytes = if (fetchRequest.isFromFollower)
      Int.MaxValue
    else
      quotas.fetch.getMaxValueInQuotaWindow(request.session, clientId).toInt

    val fetchMaxBytes = Math.min(Math.min(fetchRequest.maxBytes, config.fetchMaxBytes), maxQuotaWindowBytes)
    val fetchMinBytes = Math.min(fetchRequest.minBytes, fetchMaxBytes)
    if (interesting.isEmpty)
      processResponseCallback(Seq.empty)
    else {
      // call the replica manager to fetch messages from the local replica
      replicaManager.fetchMessages(
        fetchRequest.maxWait.toLong,
        fetchRequest.replicaId,
        fetchMinBytes,
        fetchMaxBytes,
        versionId <= 2,
        interesting,
        replicationQuota(fetchRequest),
        processResponseCallback,
        fetchRequest.isolationLevel,
        clientMetadata)
    }
  }

  class SelectingIterator(val partitions: util.LinkedHashMap[TopicPartition, FetchResponse.PartitionData[Records]],
                          val quota: ReplicationQuotaManager)
                          extends util.Iterator[util.Map.Entry[TopicPartition, FetchResponse.PartitionData[Records]]] {
    val iter = partitions.entrySet().iterator()

    var nextElement: util.Map.Entry[TopicPartition, FetchResponse.PartitionData[Records]] = null

    override def hasNext: Boolean = {
      while ((nextElement == null) && iter.hasNext()) {
        val element = iter.next()
        if (quota.isThrottled(element.getKey)) {
          nextElement = element
        }
      }
      nextElement != null
    }

    override def next(): util.Map.Entry[TopicPartition, FetchResponse.PartitionData[Records]] = {
      if (!hasNext()) throw new NoSuchElementException()
      val element = nextElement
      nextElement = null
      element
    }

    override def remove(): Unit = throw new UnsupportedOperationException()
  }

  // Traffic from both in-sync and out of sync replicas are accounted for in replication quota to ensure total replication
  // traffic doesn't exceed quota.
  private def sizeOfThrottledPartitions(versionId: Short,
                                        unconvertedResponse: FetchResponse[Records],
                                        quota: ReplicationQuotaManager): Int = {
    val iter = new SelectingIterator(unconvertedResponse.responseData, quota)
    FetchResponse.sizeOf(versionId, iter)
  }

  def replicationQuota(fetchRequest: FetchRequest): ReplicaQuota =
    if (fetchRequest.isFromFollower) quotas.leader else UnboundedQuota

  def handleListOffsetRequest(request: RequestChannel.Request): Unit = {
    val version = request.header.apiVersion

    val topics = if (version == 0)
      handleListOffsetRequestV0(request)
    else
      handleListOffsetRequestV1AndAbove(request)

    apisUtils.sendResponseMaybeThrottle(request, requestThrottleMs => new ListOffsetResponse(new ListOffsetResponseData()
      .setThrottleTimeMs(requestThrottleMs)
      .setTopics(topics.asJava)))
  }

  private def handleListOffsetRequestV0(request : RequestChannel.Request) : List[ListOffsetTopicResponse] = {
    val correlationId = request.header.correlationId
    val clientId = request.header.clientId
    val offsetRequest = request.body[ListOffsetRequest]

    val (authorizedRequestInfo, unauthorizedRequestInfo) = partitionSeqByAuthorized(request.context,
        DESCRIBE, TOPIC, offsetRequest.topics.asScala.toSeq)(_.name)

    val unauthorizedResponseStatus = unauthorizedRequestInfo.map(topic =>
      new ListOffsetTopicResponse()
        .setName(topic.name)
        .setPartitions(topic.partitions.asScala.map(partition =>
          new ListOffsetPartitionResponse()
            .setPartitionIndex(partition.partitionIndex)
            .setErrorCode(Errors.TOPIC_AUTHORIZATION_FAILED.code)).asJava)
    )

    val responseTopics = authorizedRequestInfo.map { topic =>
      val responsePartitions = topic.partitions.asScala.map { partition =>
        val topicPartition = new TopicPartition(topic.name, partition.partitionIndex)

        try {
          val offsets = replicaManager.legacyFetchOffsetsForTimestamp(
            topicPartition = topicPartition,
            timestamp = partition.timestamp,
            maxNumOffsets = partition.maxNumOffsets,
            isFromConsumer = offsetRequest.replicaId == ListOffsetRequest.CONSUMER_REPLICA_ID,
            fetchOnlyFromLeader = offsetRequest.replicaId != ListOffsetRequest.DEBUGGING_REPLICA_ID)
          new ListOffsetPartitionResponse()
            .setPartitionIndex(partition.partitionIndex)
            .setErrorCode(Errors.NONE.code)
            .setOldStyleOffsets(offsets.map(JLong.valueOf).asJava)
        } catch {
          // NOTE: UnknownTopicOrPartitionException and NotLeaderOrFollowerException are special cases since these error messages
          // are typically transient and there is no value in logging the entire stack trace for the same
          case e @ (_ : UnknownTopicOrPartitionException |
                    _ : NotLeaderOrFollowerException |
                    _ : KafkaStorageException) =>
            debug("Offset request with correlation id %d from client %s on partition %s failed due to %s".format(
              correlationId, clientId, topicPartition, e.getMessage))
            new ListOffsetPartitionResponse()
              .setPartitionIndex(partition.partitionIndex)
              .setErrorCode(Errors.forException(e).code)
          case e: Throwable =>
            error("Error while responding to offset request", e)
            new ListOffsetPartitionResponse()
              .setPartitionIndex(partition.partitionIndex)
              .setErrorCode(Errors.forException(e).code)
        }
      }
      new ListOffsetTopicResponse().setName(topic.name).setPartitions(responsePartitions.asJava)
    }
    (responseTopics ++ unauthorizedResponseStatus).toList
  }

  private def handleListOffsetRequestV1AndAbove(request : RequestChannel.Request): List[ListOffsetTopicResponse] = {
    val correlationId = request.header.correlationId
    val clientId = request.header.clientId
    val offsetRequest = request.body[ListOffsetRequest]
    val version = request.header.apiVersion

    def buildErrorResponse(e: Errors, partition: ListOffsetPartition): ListOffsetPartitionResponse = {
      new ListOffsetPartitionResponse()
        .setPartitionIndex(partition.partitionIndex)
        .setErrorCode(e.code)
        .setTimestamp(ListOffsetResponse.UNKNOWN_TIMESTAMP)
        .setOffset(ListOffsetResponse.UNKNOWN_OFFSET)
    }

    val (authorizedRequestInfo, unauthorizedRequestInfo) = partitionSeqByAuthorized(request.context,
        DESCRIBE, TOPIC, offsetRequest.topics.asScala.toSeq)(_.name)

    val unauthorizedResponseStatus = unauthorizedRequestInfo.map(topic =>
      new ListOffsetTopicResponse()
        .setName(topic.name)
        .setPartitions(topic.partitions.asScala.map(partition =>
          buildErrorResponse(Errors.TOPIC_AUTHORIZATION_FAILED, partition)).asJava)
    )

    val responseTopics = authorizedRequestInfo.map { topic =>
      val responsePartitions = topic.partitions.asScala.map { partition =>
        val topicPartition = new TopicPartition(topic.name, partition.partitionIndex)
        if (offsetRequest.duplicatePartitions.contains(topicPartition)) {
          debug(s"OffsetRequest with correlation id $correlationId from client $clientId on partition $topicPartition " +
              s"failed because the partition is duplicated in the request.")
          buildErrorResponse(Errors.INVALID_REQUEST, partition)
        } else {
          try {
            val fetchOnlyFromLeader = offsetRequest.replicaId != ListOffsetRequest.DEBUGGING_REPLICA_ID
            val isClientRequest = offsetRequest.replicaId == ListOffsetRequest.CONSUMER_REPLICA_ID
            val isolationLevelOpt = if (isClientRequest)
              Some(offsetRequest.isolationLevel)
            else
              None

            val foundOpt = replicaManager.fetchOffsetForTimestamp(topicPartition,
              partition.timestamp,
              isolationLevelOpt,
              if (partition.currentLeaderEpoch == ListOffsetResponse.UNKNOWN_EPOCH) Optional.empty() else Optional.of(partition.currentLeaderEpoch),
              fetchOnlyFromLeader)

            val response = foundOpt match {
              case Some(found) =>
                val partitionResponse = new ListOffsetPartitionResponse()
                  .setPartitionIndex(partition.partitionIndex)
                  .setErrorCode(Errors.NONE.code)
                  .setTimestamp(found.timestamp)
                  .setOffset(found.offset)
                if (found.leaderEpoch.isPresent && version >= 4)
                  partitionResponse.setLeaderEpoch(found.leaderEpoch.get)
                partitionResponse
              case None =>
                buildErrorResponse(Errors.NONE, partition)
            }
            response
          } catch {
            // NOTE: These exceptions are special cases since these error messages are typically transient or the client
            // would have received a clear exception and there is no value in logging the entire stack trace for the same
            case e @ (_ : UnknownTopicOrPartitionException |
                      _ : NotLeaderForPartitionException |
                      _ : UnknownLeaderEpochException |
                      _ : FencedLeaderEpochException |
                      _ : KafkaStorageException |
                      _ : UnsupportedForMessageFormatException) =>
              e.printStackTrace()
              debug(s"Offset request with correlation id $correlationId from client $clientId on " +
                  s"partition $topicPartition failed due to ${e.getMessage}")
              buildErrorResponse(Errors.forException(e), partition)

            // Only V5 and newer ListOffset calls should get OFFSET_NOT_AVAILABLE
            case e: OffsetNotAvailableException =>
              if (request.header.apiVersion >= 5) {
                buildErrorResponse(Errors.forException(e), partition)
              } else {
                buildErrorResponse(Errors.LEADER_NOT_AVAILABLE, partition)
              }

            case e: Throwable =>
              error("Error while responding to offset request", e)
              buildErrorResponse(Errors.forException(e), partition)
          }
        }
      }
      new ListOffsetTopicResponse().setName(topic.name).setPartitions(responsePartitions.asJava)
    }
    (responseTopics ++ unauthorizedResponseStatus).toList
  }

  private def createTopic(topic: String,
                          numPartitions: Int,
                          replicationFactor: Int,
                          properties: util.Properties = new util.Properties()): MetadataResponseTopic = {
    try {
      if (adminZkClient == null) {
        throw new UnsupportedOperationException("Auto topic creation is not yet supported in KIP-500 mode")
      }
      adminZkClient.createTopic(topic, numPartitions, replicationFactor, properties, RackAwareMode.Safe)
      info("Auto creation of topic %s with %d partitions and replication factor %d is successful"
        .format(topic, numPartitions, replicationFactor))
      metadataResponseTopic(Errors.LEADER_NOT_AVAILABLE, topic, isInternal(topic), util.Collections.emptyList())
    } catch {
      case _: TopicExistsException => // let it go, possibly another broker created this topic
        metadataResponseTopic(Errors.LEADER_NOT_AVAILABLE, topic, isInternal(topic), util.Collections.emptyList())
      case ex: Throwable  => // Catch all to prevent unhandled errors
        metadataResponseTopic(Errors.forException(ex), topic, isInternal(topic), util.Collections.emptyList())
    }
  }

  private def metadataResponseTopic(error: Errors, topic: String, isInternal: Boolean,
                                    partitionData: util.List[MetadataResponsePartition]): MetadataResponseTopic = {
    new MetadataResponseTopic()
      .setErrorCode(error.code)
      .setName(topic)
      .setIsInternal(isInternal)
      .setPartitions(partitionData)
  }

  private def createInternalTopic(topic: String): MetadataResponseTopic = {
    if (topic == null)
      throw new IllegalArgumentException("topic must not be null")

    val aliveBrokers = metadataCache.getAliveBrokers

    topic match {
      case GROUP_METADATA_TOPIC_NAME =>
        if (aliveBrokers.size < config.offsetsTopicReplicationFactor) {
          error(s"Number of alive brokers '${aliveBrokers.size}' does not meet the required replication factor " +
            s"'${config.offsetsTopicReplicationFactor}' for the offsets topic (configured via " +
            s"'${KafkaConfig.OffsetsTopicReplicationFactorProp}'). This error can be ignored if the cluster is starting up " +
            s"and not all brokers are up yet.")
          metadataResponseTopic(Errors.COORDINATOR_NOT_AVAILABLE, topic, true, util.Collections.emptyList())
        } else {
          createTopic(topic, config.offsetsTopicPartitions, config.offsetsTopicReplicationFactor.toInt,
            groupCoordinator.offsetsTopicConfigs)
        }
      case TRANSACTION_STATE_TOPIC_NAME =>
        if (aliveBrokers.size < config.transactionTopicReplicationFactor) {
          error(s"Number of alive brokers '${aliveBrokers.size}' does not meet the required replication factor " +
            s"'${config.transactionTopicReplicationFactor}' for the transactions state topic (configured via " +
            s"'${KafkaConfig.TransactionsTopicReplicationFactorProp}'). This error can be ignored if the cluster is starting up " +
            s"and not all brokers are up yet.")
          metadataResponseTopic(Errors.COORDINATOR_NOT_AVAILABLE, topic, true, util.Collections.emptyList())
        } else {
          createTopic(topic, config.transactionTopicPartitions, config.transactionTopicReplicationFactor.toInt,
            txnCoordinator.transactionTopicConfigs)
        }
      case _ => throw new IllegalArgumentException(s"Unexpected internal topic name: $topic")
    }
  }

  private def getOrCreateInternalTopic(topic: String, listenerName: ListenerName): MetadataResponseData.MetadataResponseTopic = {
    val topicMetadata = metadataCache.getTopicMetadata(Set(topic), listenerName)
    topicMetadata.headOption.getOrElse(createInternalTopic(topic))
  }

  private def getTopicMetadata(allowAutoTopicCreation: Boolean, isFetchAllMetadata: Boolean,
                               topics: Set[String], listenerName: ListenerName,
                               errorUnavailableEndpoints: Boolean,
                               errorUnavailableListeners: Boolean): Seq[MetadataResponseTopic] = {
    val topicResponses = metadataCache.getTopicMetadata(topics, listenerName,
        errorUnavailableEndpoints, errorUnavailableListeners)

    if (topics.isEmpty || topicResponses.size == topics.size) {
      topicResponses
    } else {
      val nonExistentTopics = topics.diff(topicResponses.map(_.name).toSet)
      val responsesForNonExistentTopics = nonExistentTopics.flatMap { topic =>
        if (isInternal(topic)) {
          val topicMetadata = createInternalTopic(topic)
          Some(
            if (topicMetadata.errorCode == Errors.COORDINATOR_NOT_AVAILABLE.code)
              metadataResponseTopic(Errors.INVALID_REPLICATION_FACTOR, topic, true, util.Collections.emptyList())
            else
              topicMetadata
          )
        } else if (isFetchAllMetadata) {
          // A metadata request for all topics should never result in topic auto creation, but a topic may be deleted
          // in between the creation of the topics parameter and topicResponses, so make sure to return None for this case.
          None
        } else if (allowAutoTopicCreation && config.autoCreateTopicsEnable) {
          Some(createTopic(topic, config.numPartitions, config.defaultReplicationFactor))
        } else {
          Some(metadataResponseTopic(Errors.UNKNOWN_TOPIC_OR_PARTITION, topic, false, util.Collections.emptyList()))
        }
      }

      topicResponses ++ responsesForNonExistentTopics
    }
  }

  /**
   * Handle a topic metadata request
   */
  def handleTopicMetadataRequest(request: RequestChannel.Request): Unit = {
    val metadataRequest = request.body[MetadataRequest]
    val requestVersion = request.header.apiVersion

    val topics = if (metadataRequest.isAllTopics)
      metadataCache.getAllTopics()
    else
      metadataRequest.topics.asScala.toSet

    val authorizedForDescribeTopics = filterByAuthorized(request.context, DESCRIBE, TOPIC,
      topics, logIfDenied = !metadataRequest.isAllTopics)(identity)
    var (authorizedTopics, unauthorizedForDescribeTopics) = topics.partition(authorizedForDescribeTopics.contains)
    var unauthorizedForCreateTopics = Set[String]()

    if (authorizedTopics.nonEmpty) {
      val nonExistingTopics = metadataCache.getNonExistingTopics(authorizedTopics)
      if (metadataRequest.allowAutoTopicCreation && config.autoCreateTopicsEnable && nonExistingTopics.nonEmpty) {
        if (!apisUtils.authorize(request.context, CREATE, CLUSTER, CLUSTER_NAME, logIfDenied = false)) {
          val authorizedForCreateTopics = filterByAuthorized(request.context, CREATE, TOPIC,
            nonExistingTopics)(identity)
          unauthorizedForCreateTopics = nonExistingTopics.diff(authorizedForCreateTopics)
          authorizedTopics = authorizedTopics.diff(unauthorizedForCreateTopics)
        }
      }
    }

    val unauthorizedForCreateTopicMetadata = unauthorizedForCreateTopics.map(topic =>
      metadataResponseTopic(Errors.TOPIC_AUTHORIZATION_FAILED, topic, isInternal(topic), util.Collections.emptyList()))


    // do not disclose the existence of topics unauthorized for Describe, so we've not even checked if they exist or not
    val unauthorizedForDescribeTopicMetadata =
      // In case of all topics, don't include topics unauthorized for Describe
      if ((requestVersion == 0 && (metadataRequest.topics == null || metadataRequest.topics.isEmpty)) || metadataRequest.isAllTopics)
        Set.empty[MetadataResponseTopic]
      else
        unauthorizedForDescribeTopics.map(topic =>
          metadataResponseTopic(Errors.TOPIC_AUTHORIZATION_FAILED, topic, false, util.Collections.emptyList()))

    // In version 0, we returned an error when brokers with replicas were unavailable,
    // while in higher versions we simply don't include the broker in the returned broker list
    val errorUnavailableEndpoints = requestVersion == 0
    // In versions 5 and below, we returned LEADER_NOT_AVAILABLE if a matching listener was not found on the leader.
    // From version 6 onwards, we return LISTENER_NOT_FOUND to enable diagnosis of configuration errors.
    val errorUnavailableListeners = requestVersion >= 6
    val topicMetadata =
      if (authorizedTopics.isEmpty)
        Seq.empty[MetadataResponseTopic]
      else {
        getTopicMetadata(
          metadataRequest.allowAutoTopicCreation,
          metadataRequest.isAllTopics,
          authorizedTopics,
          request.context.listenerName,
          errorUnavailableEndpoints,
          errorUnavailableListeners
        )
      }

    var clusterAuthorizedOperations = Int.MinValue
    if (request.header.apiVersion >= 8) {
      // get cluster authorized operations
      if (metadataRequest.data.includeClusterAuthorizedOperations) {
        if (apisUtils.authorize(request.context, DESCRIBE, CLUSTER, CLUSTER_NAME))
          clusterAuthorizedOperations = apisUtils.authorizedOperations(request, Resource.CLUSTER)
        else
          clusterAuthorizedOperations = 0
      }

      // get topic authorized operations
      if (metadataRequest.data.includeTopicAuthorizedOperations) {
        topicMetadata.foreach { topicData =>
          topicData.setTopicAuthorizedOperations(apisUtils.authorizedOperations(request, new Resource(ResourceType.TOPIC, topicData.name)))
        }
      }
    }

    val completeTopicMetadata = topicMetadata ++ unauthorizedForCreateTopicMetadata ++ unauthorizedForDescribeTopicMetadata

    val brokers = metadataCache.getAliveBrokers

    trace("Sending topic metadata %s and brokers %s for correlation id %d to client %s".format(completeTopicMetadata.mkString(","),
      brokers.mkString(","), request.header.correlationId, request.header.clientId))

    apisUtils.sendResponseMaybeThrottle(request, requestThrottleMs =>
       MetadataResponse.prepareResponse(
         requestVersion,
         requestThrottleMs,
         brokers.flatMap(_.getNode(request.context.listenerName)).asJava,
         clusterId,
         metadataCache.getControllerId.getOrElse(MetadataResponse.NO_CONTROLLER_ID),
         completeTopicMetadata.asJava,
         clusterAuthorizedOperations
      ))
  }

  /**
   * Handle an offset fetch request
   */
  def handleOffsetFetchRequest(request: RequestChannel.Request): Unit = {
    val header = request.header
    val offsetFetchRequest = request.body[OffsetFetchRequest]

    def partitionByAuthorized(seq: Seq[TopicPartition]): (Seq[TopicPartition], Seq[TopicPartition]) =
      partitionSeqByAuthorized(request.context, DESCRIBE, TOPIC, seq)(_.topic)

    def createResponse(requestThrottleMs: Int): AbstractResponse = {
      val offsetFetchResponse =
        // reject the request if not authorized to the group
        if (!apisUtils.authorize(request.context, DESCRIBE, GROUP, offsetFetchRequest.groupId))
          offsetFetchRequest.getErrorResponse(requestThrottleMs, Errors.GROUP_AUTHORIZATION_FAILED)
        else {
          if (header.apiVersion == 0) {
            val (authorizedPartitions, unauthorizedPartitions) = partitionByAuthorized(
              offsetFetchRequest.partitions.asScala)

            // version 0 reads offsets from ZK
            if (zkClient == null) {
              throw new UnsupportedOperationException("Reading offsets from ZooKeeper is unsupported in KIP-500 mode")
            }
            val authorizedPartitionData = authorizedPartitions.map { topicPartition =>
              try {
                if (!metadataCache.contains(topicPartition))
                  (topicPartition, OffsetFetchResponse.UNKNOWN_PARTITION)
                else {
                  val payloadOpt = zkClient.getConsumerOffset(offsetFetchRequest.groupId, topicPartition)
                  payloadOpt match {
                    case Some(payload) =>
                      (topicPartition, new OffsetFetchResponse.PartitionData(payload.toLong,
                        Optional.empty(), OffsetFetchResponse.NO_METADATA, Errors.NONE))
                    case None =>
                      (topicPartition, OffsetFetchResponse.UNKNOWN_PARTITION)
                  }
                }
              } catch {
                case e: Throwable =>
                  (topicPartition, new OffsetFetchResponse.PartitionData(OffsetFetchResponse.INVALID_OFFSET,
                    Optional.empty(), OffsetFetchResponse.NO_METADATA, Errors.forException(e)))
              }
            }.toMap

            val unauthorizedPartitionData = unauthorizedPartitions.map(_ -> OffsetFetchResponse.UNAUTHORIZED_PARTITION).toMap
            new OffsetFetchResponse(requestThrottleMs, Errors.NONE, (authorizedPartitionData ++ unauthorizedPartitionData).asJava)
          } else {
            // versions 1 and above read offsets from Kafka
            if (offsetFetchRequest.isAllPartitions) {
              val (error, allPartitionData) = groupCoordinator.handleFetchOffsets(offsetFetchRequest.groupId, offsetFetchRequest.requireStable)
              if (error != Errors.NONE)
                offsetFetchRequest.getErrorResponse(requestThrottleMs, error)
              else {
                // clients are not allowed to see offsets for topics that are not authorized for Describe
                val (authorizedPartitionData, _) = partitionMapByAuthorized(request.context,
                  DESCRIBE, TOPIC, allPartitionData)(_.topic)
                new OffsetFetchResponse(requestThrottleMs, Errors.NONE, authorizedPartitionData.asJava)
              }
            } else {
              val (authorizedPartitions, unauthorizedPartitions) = partitionByAuthorized(
                offsetFetchRequest.partitions.asScala)
              val (error, authorizedPartitionData) = groupCoordinator.handleFetchOffsets(offsetFetchRequest.groupId,
                offsetFetchRequest.requireStable, Some(authorizedPartitions))
              if (error != Errors.NONE)
                offsetFetchRequest.getErrorResponse(requestThrottleMs, error)
              else {
                val unauthorizedPartitionData = unauthorizedPartitions.map(_ -> OffsetFetchResponse.UNAUTHORIZED_PARTITION).toMap
                new OffsetFetchResponse(requestThrottleMs, Errors.NONE, (authorizedPartitionData ++ unauthorizedPartitionData).asJava)
              }
            }
          }
        }

      trace(s"Sending offset fetch response $offsetFetchResponse for correlation id ${header.correlationId} to client ${header.clientId}.")
      offsetFetchResponse
    }

    apisUtils.sendResponseMaybeThrottle(request, createResponse)
  }

  def handleFindCoordinatorRequest(request: RequestChannel.Request): Unit = {
    val findCoordinatorRequest = request.body[FindCoordinatorRequest]

    if (findCoordinatorRequest.data.keyType == CoordinatorType.GROUP.id &&
        !apisUtils.authorize(request.context, DESCRIBE, GROUP, findCoordinatorRequest.data.key))
      apisUtils.sendErrorResponseMaybeThrottle(request, Errors.GROUP_AUTHORIZATION_FAILED.exception)
    else if (findCoordinatorRequest.data.keyType == CoordinatorType.TRANSACTION.id &&
        !apisUtils.authorize(request.context, DESCRIBE, TRANSACTIONAL_ID, findCoordinatorRequest.data.key))
      apisUtils.sendErrorResponseMaybeThrottle(request, Errors.TRANSACTIONAL_ID_AUTHORIZATION_FAILED.exception)
    else {
      // get metadata (and create the topic if necessary)
      val (partition, topicMetadata) = CoordinatorType.forId(findCoordinatorRequest.data.keyType) match {
        case CoordinatorType.GROUP =>
          val partition = groupCoordinator.partitionFor(findCoordinatorRequest.data.key)
          val metadata = getOrCreateInternalTopic(GROUP_METADATA_TOPIC_NAME, request.context.listenerName)
          (partition, metadata)

        case CoordinatorType.TRANSACTION =>
          val partition = txnCoordinator.partitionFor(findCoordinatorRequest.data.key)
          val metadata = getOrCreateInternalTopic(TRANSACTION_STATE_TOPIC_NAME, request.context.listenerName)
          (partition, metadata)

        case _ =>
          throw new InvalidRequestException("Unknown coordinator type in FindCoordinator request")
      }

      def createResponse(requestThrottleMs: Int): AbstractResponse = {
        def createFindCoordinatorResponse(error: Errors, node: Node): FindCoordinatorResponse = {
          new FindCoordinatorResponse(
              new FindCoordinatorResponseData()
                .setErrorCode(error.code)
                .setErrorMessage(error.message)
                .setNodeId(node.id)
                .setHost(node.host)
                .setPort(node.port)
                .setThrottleTimeMs(requestThrottleMs))
        }
        val responseBody = if (topicMetadata.errorCode != Errors.NONE.code) {
          createFindCoordinatorResponse(Errors.COORDINATOR_NOT_AVAILABLE, Node.noNode)
        } else {
          val coordinatorEndpoint = topicMetadata.partitions.asScala
            .find(_.partitionIndex == partition)
            .filter(_.leaderId != MetadataResponse.NO_LEADER_ID)
            .flatMap(metadata => metadataCache.getAliveBroker(metadata.leaderId))
            .flatMap(_.getNode(request.context.listenerName))
            .filterNot(_.isEmpty)

          coordinatorEndpoint match {
            case Some(endpoint) =>
              createFindCoordinatorResponse(Errors.NONE, endpoint)
            case _ =>
              createFindCoordinatorResponse(Errors.COORDINATOR_NOT_AVAILABLE, Node.noNode)
          }
        }
        trace("Sending FindCoordinator response %s for correlation id %d to client %s."
          .format(responseBody, request.header.correlationId, request.header.clientId))
        responseBody
      }
      apisUtils.sendResponseMaybeThrottle(request, createResponse)
    }
  }

  def handleDescribeGroupRequest(request: RequestChannel.Request): Unit = {

    def sendResponseCallback(describeGroupsResponseData: DescribeGroupsResponseData): Unit = {
      def createResponse(requestThrottleMs: Int): AbstractResponse = {
        describeGroupsResponseData.setThrottleTimeMs(requestThrottleMs)
        new DescribeGroupsResponse(describeGroupsResponseData)
      }
      apisUtils.sendResponseMaybeThrottle(request, createResponse)
    }

    val describeRequest = request.body[DescribeGroupsRequest]
    val describeGroupsResponseData = new DescribeGroupsResponseData()

    describeRequest.data.groups.forEach { groupId =>
      if (!apisUtils.authorize(request.context, DESCRIBE, GROUP, groupId)) {
        describeGroupsResponseData.groups.add(DescribeGroupsResponse.forError(groupId, Errors.GROUP_AUTHORIZATION_FAILED))
      } else {
        val (error, summary) = groupCoordinator.handleDescribeGroup(groupId)
        val members = summary.members.map { member =>
          new DescribeGroupsResponseData.DescribedGroupMember()
            .setMemberId(member.memberId)
            .setGroupInstanceId(member.groupInstanceId.orNull)
            .setClientId(member.clientId)
            .setClientHost(member.clientHost)
            .setMemberAssignment(member.assignment)
            .setMemberMetadata(member.metadata)
        }

        val describedGroup = new DescribeGroupsResponseData.DescribedGroup()
          .setErrorCode(error.code)
          .setGroupId(groupId)
          .setGroupState(summary.state)
          .setProtocolType(summary.protocolType)
          .setProtocolData(summary.protocol)
          .setMembers(members.asJava)

        if (request.header.apiVersion >= 3) {
          if (error == Errors.NONE && describeRequest.data.includeAuthorizedOperations) {
            describedGroup.setAuthorizedOperations(apisUtils.authorizedOperations(request, new Resource(ResourceType.GROUP, groupId)))
          }
        }

        describeGroupsResponseData.groups.add(describedGroup)
      }
    }

    sendResponseCallback(describeGroupsResponseData)
  }

  def handleListGroupsRequest(request: RequestChannel.Request): Unit = {
    val listGroupsRequest = request.body[ListGroupsRequest]
    val states = if (listGroupsRequest.data.statesFilter == null)
      // Handle a null array the same as empty
      immutable.Set[String]()
    else
      listGroupsRequest.data.statesFilter.asScala.toSet

    def createResponse(throttleMs: Int, groups: List[GroupOverview], error: Errors): AbstractResponse = {
       new ListGroupsResponse(new ListGroupsResponseData()
            .setErrorCode(error.code)
            .setGroups(groups.map { group =>
                val listedGroup = new ListGroupsResponseData.ListedGroup()
                  .setGroupId(group.groupId)
                  .setProtocolType(group.protocolType)
                  .setGroupState(group.state.toString)
                listedGroup
            }.asJava)
            .setThrottleTimeMs(throttleMs)
        )
    }
    val (error, groups) = groupCoordinator.handleListGroups(states)
    if (apisUtils.authorize(request.context, DESCRIBE, CLUSTER, CLUSTER_NAME))
      // With describe cluster access all groups are returned. We keep this alternative for backward compatibility.
      apisUtils.sendResponseMaybeThrottle(request, requestThrottleMs =>
        createResponse(requestThrottleMs, groups, error))
    else {
      val filteredGroups = groups.filter(group => apisUtils.authorize(request.context, DESCRIBE, GROUP, group.groupId))
      apisUtils.sendResponseMaybeThrottle(request, requestThrottleMs =>
        createResponse(requestThrottleMs, filteredGroups, error))
    }
  }

  def handleJoinGroupRequest(request: RequestChannel.Request): Unit = {
    val joinGroupRequest = request.body[JoinGroupRequest]

    // the callback for sending a join-group response
    def sendResponseCallback(joinResult: JoinGroupResult): Unit = {
      def createResponse(requestThrottleMs: Int): AbstractResponse = {
        val protocolName = if (request.context.apiVersion() >= 7)
          joinResult.protocolName.orNull
        else
          joinResult.protocolName.getOrElse(GroupCoordinator.NoProtocol)

        val responseBody = new JoinGroupResponse(
          new JoinGroupResponseData()
            .setThrottleTimeMs(requestThrottleMs)
            .setErrorCode(joinResult.error.code)
            .setGenerationId(joinResult.generationId)
            .setProtocolType(joinResult.protocolType.orNull)
            .setProtocolName(protocolName)
            .setLeader(joinResult.leaderId)
            .setMemberId(joinResult.memberId)
            .setMembers(joinResult.members.asJava)
        )

        trace("Sending join group response %s for correlation id %d to client %s."
          .format(responseBody, request.header.correlationId, request.header.clientId))
        responseBody
      }
      apisUtils.sendResponseMaybeThrottle(request, createResponse)
    }

    if (joinGroupRequest.data.groupInstanceId != null && config.interBrokerProtocolVersion < KAFKA_2_3_IV0) {
      // Only enable static membership when IBP >= 2.3, because it is not safe for the broker to use the static member logic
      // until we are sure that all brokers support it. If static group being loaded by an older coordinator, it will discard
      // the group.instance.id field, so static members could accidentally become "dynamic", which leads to wrong states.
      sendResponseCallback(JoinGroupResult(JoinGroupRequest.UNKNOWN_MEMBER_ID, Errors.UNSUPPORTED_VERSION))
    } else if (!apisUtils.authorize(request.context, READ, GROUP, joinGroupRequest.data.groupId)) {
      sendResponseCallback(JoinGroupResult(JoinGroupRequest.UNKNOWN_MEMBER_ID, Errors.GROUP_AUTHORIZATION_FAILED))
    } else {
      val groupInstanceId = Option(joinGroupRequest.data.groupInstanceId)

      // Only return MEMBER_ID_REQUIRED error if joinGroupRequest version is >= 4
      // and groupInstanceId is configured to unknown.
      val requireKnownMemberId = joinGroupRequest.version >= 4 && groupInstanceId.isEmpty

      // let the coordinator handle join-group
      val protocols = joinGroupRequest.data.protocols.valuesList.asScala.map(protocol =>
        (protocol.name, protocol.metadata)).toList

      groupCoordinator.handleJoinGroup(
        joinGroupRequest.data.groupId,
        joinGroupRequest.data.memberId,
        groupInstanceId,
        requireKnownMemberId,
        request.header.clientId,
        request.context.clientAddress.toString,
        joinGroupRequest.data.rebalanceTimeoutMs,
        joinGroupRequest.data.sessionTimeoutMs,
        joinGroupRequest.data.protocolType,
        protocols,
        sendResponseCallback)
    }
  }

  def handleSyncGroupRequest(request: RequestChannel.Request): Unit = {
    val syncGroupRequest = request.body[SyncGroupRequest]

    def sendResponseCallback(syncGroupResult: SyncGroupResult): Unit = {
      apisUtils.sendResponseMaybeThrottle(request, requestThrottleMs =>
        new SyncGroupResponse(
          new SyncGroupResponseData()
            .setErrorCode(syncGroupResult.error.code)
            .setProtocolType(syncGroupResult.protocolType.orNull)
            .setProtocolName(syncGroupResult.protocolName.orNull)
            .setAssignment(syncGroupResult.memberAssignment)
            .setThrottleTimeMs(requestThrottleMs)
        ))
    }

    if (syncGroupRequest.data.groupInstanceId != null && config.interBrokerProtocolVersion < KAFKA_2_3_IV0) {
      // Only enable static membership when IBP >= 2.3, because it is not safe for the broker to use the static member logic
      // until we are sure that all brokers support it. If static group being loaded by an older coordinator, it will discard
      // the group.instance.id field, so static members could accidentally become "dynamic", which leads to wrong states.
      sendResponseCallback(SyncGroupResult(Errors.UNSUPPORTED_VERSION))
    } else if (!syncGroupRequest.areMandatoryProtocolTypeAndNamePresent()) {
      // Starting from version 5, ProtocolType and ProtocolName fields are mandatory.
      sendResponseCallback(SyncGroupResult(Errors.INCONSISTENT_GROUP_PROTOCOL))
    } else if (!apisUtils.authorize(request.context, READ, GROUP, syncGroupRequest.data.groupId)) {
      sendResponseCallback(SyncGroupResult(Errors.GROUP_AUTHORIZATION_FAILED))
    } else {
      val assignmentMap = immutable.Map.newBuilder[String, Array[Byte]]
      syncGroupRequest.data.assignments.forEach { assignment =>
        assignmentMap += (assignment.memberId -> assignment.assignment)
      }

      groupCoordinator.handleSyncGroup(
        syncGroupRequest.data.groupId,
        syncGroupRequest.data.generationId,
        syncGroupRequest.data.memberId,
        Option(syncGroupRequest.data.protocolType),
        Option(syncGroupRequest.data.protocolName),
        Option(syncGroupRequest.data.groupInstanceId),
        assignmentMap.result(),
        sendResponseCallback
      )
    }
  }

  def handleDeleteGroupsRequest(request: RequestChannel.Request): Unit = {
    val deleteGroupsRequest = request.body[DeleteGroupsRequest]
    val groups = deleteGroupsRequest.data.groupsNames.asScala.distinct

    val (authorizedGroups, unauthorizedGroups) = partitionSeqByAuthorized(request.context, DELETE, GROUP,
      groups)(identity)

    val groupDeletionResult = groupCoordinator.handleDeleteGroups(authorizedGroups.toSet) ++
      unauthorizedGroups.map(_ -> Errors.GROUP_AUTHORIZATION_FAILED)

    apisUtils.sendResponseMaybeThrottle(request, requestThrottleMs => {
      val deletionCollections = new DeletableGroupResultCollection()
      groupDeletionResult.forKeyValue { (groupId, error) =>
        deletionCollections.add(new DeletableGroupResult()
          .setGroupId(groupId)
          .setErrorCode(error.code)
        )
      }

      new DeleteGroupsResponse(new DeleteGroupsResponseData()
        .setResults(deletionCollections)
        .setThrottleTimeMs(requestThrottleMs)
      )
    })
  }

  def handleHeartbeatRequest(request: RequestChannel.Request): Unit = {
    val heartbeatRequest = request.body[HeartbeatRequest]

    // the callback for sending a heartbeat response
    def sendResponseCallback(error: Errors): Unit = {
      def createResponse(requestThrottleMs: Int): AbstractResponse = {
        val response = new HeartbeatResponse(
          new HeartbeatResponseData()
            .setThrottleTimeMs(requestThrottleMs)
            .setErrorCode(error.code))
        trace("Sending heartbeat response %s for correlation id %d to client %s."
          .format(response, request.header.correlationId, request.header.clientId))
        response
      }
      apisUtils.sendResponseMaybeThrottle(request, createResponse)
    }

    if (heartbeatRequest.data.groupInstanceId != null && config.interBrokerProtocolVersion < KAFKA_2_3_IV0) {
      // Only enable static membership when IBP >= 2.3, because it is not safe for the broker to use the static member logic
      // until we are sure that all brokers support it. If static group being loaded by an older coordinator, it will discard
      // the group.instance.id field, so static members could accidentally become "dynamic", which leads to wrong states.
      sendResponseCallback(Errors.UNSUPPORTED_VERSION)
    } else if (!apisUtils.authorize(request.context, READ, GROUP, heartbeatRequest.data.groupId)) {
      apisUtils.sendResponseMaybeThrottle(request, requestThrottleMs =>
        new HeartbeatResponse(
            new HeartbeatResponseData()
              .setThrottleTimeMs(requestThrottleMs)
              .setErrorCode(Errors.GROUP_AUTHORIZATION_FAILED.code)))
    } else {
      // let the coordinator to handle heartbeat
      groupCoordinator.handleHeartbeat(
        heartbeatRequest.data.groupId,
        heartbeatRequest.data.memberId,
        Option(heartbeatRequest.data.groupInstanceId),
        heartbeatRequest.data.generationId,
        sendResponseCallback)
    }
  }

  def handleLeaveGroupRequest(request: RequestChannel.Request): Unit = {
    val leaveGroupRequest = request.body[LeaveGroupRequest]

    val members = leaveGroupRequest.members.asScala.toList

    if (!apisUtils.authorize(request.context, READ, GROUP, leaveGroupRequest.data.groupId)) {
      apisUtils.sendResponseMaybeThrottle(request, requestThrottleMs => {
        new LeaveGroupResponse(new LeaveGroupResponseData()
          .setThrottleTimeMs(requestThrottleMs)
          .setErrorCode(Errors.GROUP_AUTHORIZATION_FAILED.code)
        )
      })
    } else {
      def sendResponseCallback(leaveGroupResult : LeaveGroupResult): Unit = {
        val memberResponses = leaveGroupResult.memberResponses.map(
          leaveGroupResult =>
            new MemberResponse()
              .setErrorCode(leaveGroupResult.error.code)
              .setMemberId(leaveGroupResult.memberId)
              .setGroupInstanceId(leaveGroupResult.groupInstanceId.orNull)
        )
        def createResponse(requestThrottleMs: Int): AbstractResponse = {
          new LeaveGroupResponse(
            memberResponses.asJava,
            leaveGroupResult.topLevelError,
            requestThrottleMs,
            leaveGroupRequest.version)
        }
        apisUtils.sendResponseMaybeThrottle(request, createResponse)
      }

      groupCoordinator.handleLeaveGroup(
        leaveGroupRequest.data.groupId,
        members,
        sendResponseCallback)
    }
  }

  def handleSaslHandshakeRequest(request: RequestChannel.Request): Unit = {
    val responseData = new SaslHandshakeResponseData().setErrorCode(Errors.ILLEGAL_SASL_STATE.code)
    apisUtils.sendResponseMaybeThrottle(request, _ => new SaslHandshakeResponse(responseData))
  }

  def handleSaslAuthenticateRequest(request: RequestChannel.Request): Unit = {
    val responseData = new SaslAuthenticateResponseData()
      .setErrorCode(Errors.ILLEGAL_SASL_STATE.code)
      .setErrorMessage("SaslAuthenticate request received after successful authentication")
    apisUtils.sendResponseMaybeThrottle(request, _ => new SaslAuthenticateResponse(responseData))
  }

  def handleApiVersionsRequest(request: RequestChannel.Request): Unit = {
    // Note that broker returns its full list of supported ApiKeys and versions regardless of current
    // authentication state (e.g., before SASL authentication on an SASL listener, do note that no
    // Kafka protocol requests may take place on an SSL listener before the SSL handshake is finished).
    // If this is considered to leak information about the broker version a workaround is to use SSL
    // with client authentication which is performed at an earlier stage of the connection where the
    // ApiVersionRequest is not available.
    def createResponseCallback(requestThrottleMs: Int): ApiVersionsResponse = {
      val apiVersionRequest = request.body[ApiVersionsRequest]
      if (apiVersionRequest.hasUnsupportedRequestVersion)
        apiVersionRequest.getErrorResponse(requestThrottleMs, Errors.UNSUPPORTED_VERSION.exception)
      else if (!apiVersionRequest.isValid)
        apiVersionRequest.getErrorResponse(requestThrottleMs, Errors.INVALID_REQUEST.exception)
      else {
        val supportedFeatures = brokerFeatures.supportedFeatures
        val finalizedFeaturesOpt = finalizedFeatureCache.get
        finalizedFeaturesOpt match {
          case Some(finalizedFeatures) => ApiVersion.apiVersionsResponse(
            requestThrottleMs,
            config.interBrokerProtocolVersion.recordVersion.value,
            supportedFeatures,
            finalizedFeatures.features,
            finalizedFeatures.epoch)
          case None => ApiVersion.apiVersionsResponse(
            requestThrottleMs,
            config.interBrokerProtocolVersion.recordVersion.value,
            supportedFeatures)
        }
      }
    }
    apisUtils.sendResponseMaybeThrottle(request, createResponseCallback)
  }

  def handleCreateTopicsRequest(request: RequestChannel.Request): Unit = {
    val controllerMutationQuota = quotas.controllerMutation.newQuotaFor(request, strictSinceVersion = 6)

    def sendResponseCallback(results: CreatableTopicResultCollection): Unit = {
      def createResponse(requestThrottleMs: Int): AbstractResponse = {
        val responseData = new CreateTopicsResponseData()
          .setThrottleTimeMs(requestThrottleMs)
          .setTopics(results)
        val responseBody = new CreateTopicsResponse(responseData)
        trace(s"Sending create topics response $responseData for correlation id " +
          s"${request.header.correlationId} to client ${request.header.clientId}.")
        responseBody
      }
      sendResponseMaybeThrottleWithControllerQuota(controllerMutationQuota, request, createResponse)
    }

    val createTopicsRequest = request.body[CreateTopicsRequest]
    val results = new CreatableTopicResultCollection(createTopicsRequest.data.topics.size)
    if (legacyController == null || !legacyController.isActive) {
      createTopicsRequest.data.topics.forEach { topic =>
        results.add(new CreatableTopicResult().setName(topic.name)
          .setErrorCode(Errors.NOT_CONTROLLER.code))
      }
      sendResponseCallback(results)
    } else {
      createTopicsRequest.data.topics.forEach { topic =>
        results.add(new CreatableTopicResult().setName(topic.name))
      }
      val hasClusterAuthorization = apisUtils.authorize(request.context, CREATE, CLUSTER, CLUSTER_NAME,
        logIfDenied = false)
      val topics = createTopicsRequest.data.topics.asScala.map(_.name)
      val authorizedTopics =
        if (hasClusterAuthorization) topics.toSet
        else filterByAuthorized(request.context, CREATE, TOPIC, topics)(identity)
      val authorizedForDescribeConfigs = filterByAuthorized(request.context, DESCRIBE_CONFIGS, TOPIC,
        topics, logIfDenied = false)(identity).map(name => name -> results.find(name)).toMap

      results.forEach { topic =>
        if (results.findAll(topic.name).size > 1) {
          topic.setErrorCode(Errors.INVALID_REQUEST.code)
          topic.setErrorMessage("Found multiple entries for this topic.")
        } else if (!authorizedTopics.contains(topic.name)) {
          topic.setErrorCode(Errors.TOPIC_AUTHORIZATION_FAILED.code)
          topic.setErrorMessage("Authorization failed.")
        }
        if (!authorizedForDescribeConfigs.contains(topic.name)) {
          topic.setTopicConfigErrorCode(Errors.TOPIC_AUTHORIZATION_FAILED.code)
        }
      }
      val toCreate = mutable.Map[String, CreatableTopic]()
      createTopicsRequest.data.topics.forEach { topic =>
        if (results.find(topic.name).errorCode == Errors.NONE.code) {
          toCreate += topic.name -> topic
        }
      }
      def handleCreateTopicsResults(errors: Map[String, ApiError]): Unit = {
        errors.foreach { case (topicName, error) =>
          val result = results.find(topicName)
          result.setErrorCode(error.error.code)
            .setErrorMessage(error.message)
          // Reset any configs in the response if Create failed
          if (error != ApiError.NONE) {
            result.setConfigs(List.empty.asJava)
              .setNumPartitions(-1)
              .setReplicationFactor(-1)
              .setTopicConfigErrorCode(Errors.NONE.code)
          }
        }
        sendResponseCallback(results)
      }
      adminManager.createTopics(
        createTopicsRequest.data.timeoutMs,
        createTopicsRequest.data.validateOnly,
        toCreate,
        authorizedForDescribeConfigs,
        controllerMutationQuota,
        handleCreateTopicsResults)
    }
  }

  def handleCreatePartitionsRequest(request: RequestChannel.Request): Unit = {
    val createPartitionsRequest = request.body[CreatePartitionsRequest]
    val controllerMutationQuota = quotas.controllerMutation.newQuotaFor(request, strictSinceVersion = 3)

    def sendResponseCallback(results: Map[String, ApiError]): Unit = {
      def createResponse(requestThrottleMs: Int): AbstractResponse = {
        val createPartitionsResults = results.map {
          case (topic, error) => new CreatePartitionsTopicResult()
            .setName(topic)
            .setErrorCode(error.error.code)
            .setErrorMessage(error.message)
        }.toSeq
        val responseBody = new CreatePartitionsResponse(new CreatePartitionsResponseData()
          .setThrottleTimeMs(requestThrottleMs)
          .setResults(createPartitionsResults.asJava))
        trace(s"Sending create partitions response $responseBody for correlation id ${request.header.correlationId} to " +
          s"client ${request.header.clientId}.")
        responseBody
      }
      sendResponseMaybeThrottleWithControllerQuota(controllerMutationQuota, request, createResponse)
    }

    if (legacyController == null || !legacyController.isActive) {
      val result = createPartitionsRequest.data.topics.asScala.map { topic =>
        (topic.name, new ApiError(Errors.NOT_CONTROLLER, null))
      }.toMap
      sendResponseCallback(result)
    } else {
      // Special handling to add duplicate topics to the response
      val topics = createPartitionsRequest.data.topics.asScala.toSeq
      val dupes = topics.groupBy(_.name)
        .filter { _._2.size > 1 }
        .keySet
      val notDuped = topics.filterNot(topic => dupes.contains(topic.name))
      val (authorized, unauthorized) = partitionSeqByAuthorized(request.context, ALTER, TOPIC,
        notDuped)(_.name)

      val (queuedForDeletion, valid) = authorized.partition { topic =>
        legacyController.topicDeletionManager.isTopicQueuedUpForDeletion(topic.name)
      }

      val errors = dupes.map(_ -> new ApiError(Errors.INVALID_REQUEST, "Duplicate topic in request.")) ++
        unauthorized.map(_.name -> new ApiError(Errors.TOPIC_AUTHORIZATION_FAILED, "The topic authorization is failed.")) ++
        queuedForDeletion.map(_.name -> new ApiError(Errors.INVALID_TOPIC_EXCEPTION, "The topic is queued for deletion."))

      adminManager.createPartitions(
        createPartitionsRequest.data.timeoutMs,
        valid,
        createPartitionsRequest.data.validateOnly,
        controllerMutationQuota,
        result => sendResponseCallback(result ++ errors))
    }
  }

  def handleDeleteTopicsRequest(request: RequestChannel.Request): Unit = {
    val controllerMutationQuota = quotas.controllerMutation.newQuotaFor(request, strictSinceVersion = 5)

    def sendResponseCallback(results: DeletableTopicResultCollection): Unit = {
      def createResponse(requestThrottleMs: Int): AbstractResponse = {
        val responseData = new DeleteTopicsResponseData()
          .setThrottleTimeMs(requestThrottleMs)
          .setResponses(results)
        val responseBody = new DeleteTopicsResponse(responseData)
        trace(s"Sending delete topics response $responseBody for correlation id ${request.header.correlationId} to client ${request.header.clientId}.")
        responseBody
      }
      sendResponseMaybeThrottleWithControllerQuota(controllerMutationQuota, request, createResponse)
    }

    val deleteTopicRequest = request.body[DeleteTopicsRequest]
    val results = new DeletableTopicResultCollection(deleteTopicRequest.data.topicNames.size)
    val toDelete = mutable.Set[String]()
    if (legacyController == null || !legacyController.isActive) {
      deleteTopicRequest.data.topicNames.forEach { topic =>
        results.add(new DeletableTopicResult()
          .setName(topic)
          .setErrorCode(Errors.NOT_CONTROLLER.code))
      }
      sendResponseCallback(results)
    } else if (!config.deleteTopicEnable) {
      val error = if (request.context.apiVersion < 3) Errors.INVALID_REQUEST else Errors.TOPIC_DELETION_DISABLED
      deleteTopicRequest.data.topicNames.forEach { topic =>
        results.add(new DeletableTopicResult()
          .setName(topic)
          .setErrorCode(error.code))
      }
      sendResponseCallback(results)
    } else {
      deleteTopicRequest.data.topicNames.forEach { topic =>
        results.add(new DeletableTopicResult()
          .setName(topic))
      }
      val authorizedTopics = filterByAuthorized(request.context, DELETE, TOPIC,
        results.asScala)(_.name)
      results.forEach { topic =>
         if (!authorizedTopics.contains(topic.name))
           topic.setErrorCode(Errors.TOPIC_AUTHORIZATION_FAILED.code)
         else if (!metadataCache.contains(topic.name))
           topic.setErrorCode(Errors.UNKNOWN_TOPIC_OR_PARTITION.code)
         else
           toDelete += topic.name
      }
      // If no authorized topics return immediately
      if (toDelete.isEmpty)
        sendResponseCallback(results)
      else {
        def handleDeleteTopicsResults(errors: Map[String, Errors]): Unit = {
          errors.foreach {
            case (topicName, error) =>
              results.find(topicName)
                .setErrorCode(error.code)
          }
          sendResponseCallback(results)
        }

        adminManager.deleteTopics(
          deleteTopicRequest.data.timeoutMs,
          toDelete,
          controllerMutationQuota,
          handleDeleteTopicsResults
        )
      }
    }
  }

  def handleDeleteRecordsRequest(request: RequestChannel.Request): Unit = {
    val deleteRecordsRequest = request.body[DeleteRecordsRequest]

    val unauthorizedTopicResponses = mutable.Map[TopicPartition, DeleteRecordsPartitionResult]()
    val nonExistingTopicResponses = mutable.Map[TopicPartition, DeleteRecordsPartitionResult]()
    val authorizedForDeleteTopicOffsets = mutable.Map[TopicPartition, Long]()

    val topics = deleteRecordsRequest.data.topics.asScala
    val authorizedTopics = filterByAuthorized(request.context, DELETE, TOPIC, topics)(_.name)
    val deleteTopicPartitions = topics.flatMap { deleteTopic =>
      deleteTopic.partitions.asScala.map { deletePartition =>
        new TopicPartition(deleteTopic.name, deletePartition.partitionIndex) -> deletePartition.offset
      }
    }
    for ((topicPartition, offset) <- deleteTopicPartitions) {
      if (!authorizedTopics.contains(topicPartition.topic))
        unauthorizedTopicResponses += topicPartition -> new DeleteRecordsPartitionResult()
          .setLowWatermark(DeleteRecordsResponse.INVALID_LOW_WATERMARK)
          .setErrorCode(Errors.TOPIC_AUTHORIZATION_FAILED.code)
      else if (!metadataCache.contains(topicPartition))
        nonExistingTopicResponses += topicPartition -> new DeleteRecordsPartitionResult()
          .setLowWatermark(DeleteRecordsResponse.INVALID_LOW_WATERMARK)
          .setErrorCode(Errors.UNKNOWN_TOPIC_OR_PARTITION.code)
      else
        authorizedForDeleteTopicOffsets += (topicPartition -> offset)
    }

    // the callback for sending a DeleteRecordsResponse
    def sendResponseCallback(authorizedTopicResponses: Map[TopicPartition, DeleteRecordsPartitionResult]): Unit = {
      val mergedResponseStatus = authorizedTopicResponses ++ unauthorizedTopicResponses ++ nonExistingTopicResponses
      mergedResponseStatus.forKeyValue { (topicPartition, status) =>
        if (status.errorCode != Errors.NONE.code) {
          debug("DeleteRecordsRequest with correlation id %d from client %s on partition %s failed due to %s".format(
            request.header.correlationId,
            request.header.clientId,
            topicPartition,
            Errors.forCode(status.errorCode).exceptionName))
        }
      }

      apisUtils.sendResponseMaybeThrottle(request, requestThrottleMs =>
        new DeleteRecordsResponse(new DeleteRecordsResponseData()
          .setThrottleTimeMs(requestThrottleMs)
          .setTopics(new DeleteRecordsResponseData.DeleteRecordsTopicResultCollection(mergedResponseStatus.groupBy(_._1.topic).map { case (topic, partitionMap) => {
            new DeleteRecordsTopicResult()
              .setName(topic)
              .setPartitions(new DeleteRecordsResponseData.DeleteRecordsPartitionResultCollection(partitionMap.map { case (topicPartition, partitionResult) => {
                new DeleteRecordsPartitionResult().setPartitionIndex(topicPartition.partition)
                  .setLowWatermark(partitionResult.lowWatermark)
                  .setErrorCode(partitionResult.errorCode)
              }
              }.toList.asJava.iterator()))
          }
          }.toList.asJava.iterator()))))
    }

    if (authorizedForDeleteTopicOffsets.isEmpty)
      sendResponseCallback(Map.empty)
    else {
      // call the replica manager to append messages to the replicas
      replicaManager.deleteRecords(
        deleteRecordsRequest.data.timeoutMs.toLong,
        authorizedForDeleteTopicOffsets,
        sendResponseCallback)
    }
  }

  def handleInitProducerIdRequest(request: RequestChannel.Request): Unit = {
    val initProducerIdRequest = request.body[InitProducerIdRequest]
    val transactionalId = initProducerIdRequest.data.transactionalId

    if (transactionalId != null) {
      if (!apisUtils.authorize(request.context, WRITE, TRANSACTIONAL_ID, transactionalId)) {
        apisUtils.sendErrorResponseMaybeThrottle(request, Errors.TRANSACTIONAL_ID_AUTHORIZATION_FAILED.exception)
        return
      }
    } else if (!apisUtils.authorize(request.context, IDEMPOTENT_WRITE, CLUSTER, CLUSTER_NAME)) {
      apisUtils.sendErrorResponseMaybeThrottle(request, Errors.CLUSTER_AUTHORIZATION_FAILED.exception)
      return
    }

    def sendResponseCallback(result: InitProducerIdResult): Unit = {
      def createResponse(requestThrottleMs: Int): AbstractResponse = {
        val finalError =
          if (initProducerIdRequest.version < 4 && result.error == Errors.PRODUCER_FENCED) {
            // For older clients, they could not understand the new PRODUCER_FENCED error code,
            // so we need to return the INVALID_PRODUCER_EPOCH to have the same client handling logic.
            Errors.INVALID_PRODUCER_EPOCH
          } else {
            result.error
          }
        val responseData = new InitProducerIdResponseData()
          .setProducerId(result.producerId)
          .setProducerEpoch(result.producerEpoch)
          .setThrottleTimeMs(requestThrottleMs)
          .setErrorCode(finalError.code)
        val responseBody = new InitProducerIdResponse(responseData)
        trace(s"Completed $transactionalId's InitProducerIdRequest with result $result from client ${request.header.clientId}.")
        responseBody
      }
      apisUtils.sendResponseMaybeThrottle(request, createResponse)
    }

    val producerIdAndEpoch = (initProducerIdRequest.data.producerId, initProducerIdRequest.data.producerEpoch) match {
      case (RecordBatch.NO_PRODUCER_ID, RecordBatch.NO_PRODUCER_EPOCH) => Right(None)
      case (RecordBatch.NO_PRODUCER_ID, _) | (_, RecordBatch.NO_PRODUCER_EPOCH) => Left(Errors.INVALID_REQUEST)
      case (_, _) => Right(Some(new ProducerIdAndEpoch(initProducerIdRequest.data.producerId, initProducerIdRequest.data.producerEpoch)))
    }

    producerIdAndEpoch match {
      case Right(producerIdAndEpoch) => txnCoordinator.handleInitProducerId(transactionalId, initProducerIdRequest.data.transactionTimeoutMs,
        producerIdAndEpoch, sendResponseCallback)
      case Left(error) => apisUtils.sendErrorResponseMaybeThrottle(request, error.exception)
    }
  }

  def handleEndTxnRequest(request: RequestChannel.Request): Unit = {
    ensureInterBrokerVersion(KAFKA_0_11_0_IV0)
    val endTxnRequest = request.body[EndTxnRequest]
    val transactionalId = endTxnRequest.data.transactionalId

    if (apisUtils.authorize(request.context, WRITE, TRANSACTIONAL_ID, transactionalId)) {
      def sendResponseCallback(error: Errors): Unit = {
        def createResponse(requestThrottleMs: Int): AbstractResponse = {
          val finalError =
            if (endTxnRequest.version < 2 && error == Errors.PRODUCER_FENCED) {
              // For older clients, they could not understand the new PRODUCER_FENCED error code,
              // so we need to return the INVALID_PRODUCER_EPOCH to have the same client handling logic.
              Errors.INVALID_PRODUCER_EPOCH
            } else {
              error
            }
          val responseBody = new EndTxnResponse(new EndTxnResponseData()
            .setErrorCode(finalError.code)
            .setThrottleTimeMs(requestThrottleMs))
          trace(s"Completed ${endTxnRequest.data.transactionalId}'s EndTxnRequest " +
            s"with committed: ${endTxnRequest.data.committed}, " +
            s"errors: $error from client ${request.header.clientId}.")
          responseBody
        }
        apisUtils.sendResponseMaybeThrottle(request, createResponse)
      }

      txnCoordinator.handleEndTransaction(endTxnRequest.data.transactionalId,
        endTxnRequest.data.producerId,
        endTxnRequest.data.producerEpoch,
        endTxnRequest.result(),
        sendResponseCallback)
    } else
      apisUtils.sendResponseMaybeThrottle(request, requestThrottleMs =>
        new EndTxnResponse(new EndTxnResponseData()
            .setErrorCode(Errors.TRANSACTIONAL_ID_AUTHORIZATION_FAILED.code)
            .setThrottleTimeMs(requestThrottleMs))
      )
  }

  def handleWriteTxnMarkersRequest(request: RequestChannel.Request): Unit = {
    ensureInterBrokerVersion(KAFKA_0_11_0_IV0)
    apisUtils.authorizeClusterOperation(request, CLUSTER_ACTION)
    val writeTxnMarkersRequest = request.body[WriteTxnMarkersRequest]
    val errors = new ConcurrentHashMap[java.lang.Long, util.Map[TopicPartition, Errors]]()
    val markers = writeTxnMarkersRequest.markers
    val numAppends = new AtomicInteger(markers.size)

    if (numAppends.get == 0) {
      apisUtils.sendResponseExemptThrottle(request, new WriteTxnMarkersResponse(errors))
      return
    }

    def updateErrors(producerId: Long, currentErrors: ConcurrentHashMap[TopicPartition, Errors]): Unit = {
      val previousErrors = errors.putIfAbsent(producerId, currentErrors)
      if (previousErrors != null)
        previousErrors.putAll(currentErrors)
    }

    /**
      * This is the call back invoked when a log append of transaction markers succeeds. This can be called multiple
      * times when handling a single WriteTxnMarkersRequest because there is one append per TransactionMarker in the
      * request, so there could be multiple appends of markers to the log. The final response will be sent only
      * after all appends have returned.
      */
    def maybeSendResponseCallback(producerId: Long, result: TransactionResult)(responseStatus: Map[TopicPartition, PartitionResponse]): Unit = {
      trace(s"End transaction marker append for producer id $producerId completed with status: $responseStatus")
      val currentErrors = new ConcurrentHashMap[TopicPartition, Errors](responseStatus.map { case (k, v) => k -> v.error }.asJava)
      updateErrors(producerId, currentErrors)
      val successfulOffsetsPartitions = responseStatus.filter { case (topicPartition, partitionResponse) =>
        topicPartition.topic == GROUP_METADATA_TOPIC_NAME && partitionResponse.error == Errors.NONE
      }.keys

      if (successfulOffsetsPartitions.nonEmpty) {
        // as soon as the end transaction marker has been written for a transactional offset commit,
        // call to the group coordinator to materialize the offsets into the cache
        try {
          groupCoordinator.scheduleHandleTxnCompletion(producerId, successfulOffsetsPartitions, result)
        } catch {
          case e: Exception =>
            error(s"Received an exception while trying to update the offsets cache on transaction marker append", e)
            val updatedErrors = new ConcurrentHashMap[TopicPartition, Errors]()
            successfulOffsetsPartitions.foreach(updatedErrors.put(_, Errors.UNKNOWN_SERVER_ERROR))
            updateErrors(producerId, updatedErrors)
        }
      }

      if (numAppends.decrementAndGet() == 0)
        apisUtils.sendResponseExemptThrottle(request, new WriteTxnMarkersResponse(errors))
    }

    // TODO: The current append API makes doing separate writes per producerId a little easier, but it would
    // be nice to have only one append to the log. This requires pushing the building of the control records
    // into Log so that we only append those having a valid producer epoch, and exposing a new appendControlRecord
    // API in ReplicaManager. For now, we've done the simpler approach
    var skippedMarkers = 0
    for (marker <- markers.asScala) {
      val producerId = marker.producerId
      val partitionsWithCompatibleMessageFormat = new mutable.ArrayBuffer[TopicPartition]

      val currentErrors = new ConcurrentHashMap[TopicPartition, Errors]()
      marker.partitions.forEach { partition =>
        replicaManager.getMagic(partition) match {
          case Some(magic) =>
            if (magic < RecordBatch.MAGIC_VALUE_V2)
              currentErrors.put(partition, Errors.UNSUPPORTED_FOR_MESSAGE_FORMAT)
            else
              partitionsWithCompatibleMessageFormat += partition
          case None =>
            currentErrors.put(partition, Errors.UNKNOWN_TOPIC_OR_PARTITION)
        }
      }

      if (!currentErrors.isEmpty)
        updateErrors(producerId, currentErrors)

      if (partitionsWithCompatibleMessageFormat.isEmpty) {
        numAppends.decrementAndGet()
        skippedMarkers += 1
      } else {
        val controlRecords = partitionsWithCompatibleMessageFormat.map { partition =>
          val controlRecordType = marker.transactionResult match {
            case TransactionResult.COMMIT => ControlRecordType.COMMIT
            case TransactionResult.ABORT => ControlRecordType.ABORT
          }
          val endTxnMarker = new EndTransactionMarker(controlRecordType, marker.coordinatorEpoch)
          partition -> MemoryRecords.withEndTransactionMarker(producerId, marker.producerEpoch, endTxnMarker)
        }.toMap

        replicaManager.appendRecords(
          timeout = config.requestTimeoutMs.toLong,
          requiredAcks = -1,
          internalTopicsAllowed = true,
          origin = AppendOrigin.Coordinator,
          entriesPerPartition = controlRecords,
          responseCallback = maybeSendResponseCallback(producerId, marker.transactionResult))
      }
    }

    // No log appends were written as all partitions had incorrect log format
    // so we need to send the error response
    if (skippedMarkers == markers.size)
      apisUtils.sendResponseExemptThrottle(request, new WriteTxnMarkersResponse(errors))
  }

  def ensureInterBrokerVersion(version: ApiVersion): Unit = {
    if (config.interBrokerProtocolVersion < version)
      throw new UnsupportedVersionException(s"inter.broker.protocol.version: ${config.interBrokerProtocolVersion.version} is less than the required version: ${version.version}")
  }

  def handleAddPartitionToTxnRequest(request: RequestChannel.Request): Unit = {
    ensureInterBrokerVersion(KAFKA_0_11_0_IV0)
    val addPartitionsToTxnRequest = request.body[AddPartitionsToTxnRequest]
    val transactionalId = addPartitionsToTxnRequest.data.transactionalId
    val partitionsToAdd = addPartitionsToTxnRequest.partitions.asScala
    if (!apisUtils.authorize(request.context, WRITE, TRANSACTIONAL_ID, transactionalId))
      apisUtils.sendResponseMaybeThrottle(request, requestThrottleMs =>
        addPartitionsToTxnRequest.getErrorResponse(requestThrottleMs, Errors.TRANSACTIONAL_ID_AUTHORIZATION_FAILED.exception))
    else {
      val unauthorizedTopicErrors = mutable.Map[TopicPartition, Errors]()
      val nonExistingTopicErrors = mutable.Map[TopicPartition, Errors]()
      val authorizedPartitions = mutable.Set[TopicPartition]()

      val authorizedTopics = filterByAuthorized(request.context, WRITE, TOPIC,
        partitionsToAdd.filterNot(tp => Topic.isInternal(tp.topic)))(_.topic)
      for (topicPartition <- partitionsToAdd) {
        if (!authorizedTopics.contains(topicPartition.topic))
          unauthorizedTopicErrors += topicPartition -> Errors.TOPIC_AUTHORIZATION_FAILED
        else if (!metadataCache.contains(topicPartition))
          nonExistingTopicErrors += topicPartition -> Errors.UNKNOWN_TOPIC_OR_PARTITION
        else
          authorizedPartitions.add(topicPartition)
      }

      if (unauthorizedTopicErrors.nonEmpty || nonExistingTopicErrors.nonEmpty) {
        // Any failed partition check causes the entire request to fail. We send the appropriate error codes for the
        // partitions which failed, and an 'OPERATION_NOT_ATTEMPTED' error code for the partitions which succeeded
        // the authorization check to indicate that they were not added to the transaction.
        val partitionErrors = unauthorizedTopicErrors ++ nonExistingTopicErrors ++
          authorizedPartitions.map(_ -> Errors.OPERATION_NOT_ATTEMPTED)
        apisUtils.sendResponseMaybeThrottle(request, requestThrottleMs =>
          new AddPartitionsToTxnResponse(requestThrottleMs, partitionErrors.asJava))
      } else {
        def sendResponseCallback(error: Errors): Unit = {
          def createResponse(requestThrottleMs: Int): AbstractResponse = {
            val finalError =
              if (addPartitionsToTxnRequest.version < 2 && error == Errors.PRODUCER_FENCED) {
                // For older clients, they could not understand the new PRODUCER_FENCED error code,
                // so we need to return the old INVALID_PRODUCER_EPOCH to have the same client handling logic.
                Errors.INVALID_PRODUCER_EPOCH
              } else {
                error
              }

            val responseBody: AddPartitionsToTxnResponse = new AddPartitionsToTxnResponse(requestThrottleMs,
              partitionsToAdd.map{tp => (tp, finalError)}.toMap.asJava)
            trace(s"Completed $transactionalId's AddPartitionsToTxnRequest with partitions $partitionsToAdd: errors: $error from client ${request.header.clientId}")
            responseBody
          }


          apisUtils.sendResponseMaybeThrottle(request, createResponse)
        }

        txnCoordinator.handleAddPartitionsToTransaction(transactionalId,
          addPartitionsToTxnRequest.data.producerId,
          addPartitionsToTxnRequest.data.producerEpoch,
          authorizedPartitions,
          sendResponseCallback)
      }
    }
  }

  def handleAddOffsetsToTxnRequest(request: RequestChannel.Request): Unit = {
    ensureInterBrokerVersion(KAFKA_0_11_0_IV0)
    val addOffsetsToTxnRequest = request.body[AddOffsetsToTxnRequest]
    val transactionalId = addOffsetsToTxnRequest.data.transactionalId
    val groupId = addOffsetsToTxnRequest.data.groupId
    val offsetTopicPartition = new TopicPartition(GROUP_METADATA_TOPIC_NAME, groupCoordinator.partitionFor(groupId))

    if (!apisUtils.authorize(request.context, WRITE, TRANSACTIONAL_ID, transactionalId))
      apisUtils.sendResponseMaybeThrottle(request, requestThrottleMs =>
        new AddOffsetsToTxnResponse(new AddOffsetsToTxnResponseData()
          .setErrorCode(Errors.TRANSACTIONAL_ID_AUTHORIZATION_FAILED.code)
          .setThrottleTimeMs(requestThrottleMs)))
    else if (!apisUtils.authorize(request.context, READ, GROUP, groupId))
      apisUtils.sendResponseMaybeThrottle(request, requestThrottleMs =>
        new AddOffsetsToTxnResponse(new AddOffsetsToTxnResponseData()
          .setErrorCode(Errors.GROUP_AUTHORIZATION_FAILED.code)
          .setThrottleTimeMs(requestThrottleMs))
      )
    else {
      def sendResponseCallback(error: Errors): Unit = {
        def createResponse(requestThrottleMs: Int): AbstractResponse = {
          val finalError =
            if (addOffsetsToTxnRequest.version < 2 && error == Errors.PRODUCER_FENCED) {
              // For older clients, they could not understand the new PRODUCER_FENCED error code,
              // so we need to return the old INVALID_PRODUCER_EPOCH to have the same client handling logic.
              Errors.INVALID_PRODUCER_EPOCH
            } else {
              error
            }

          val responseBody: AddOffsetsToTxnResponse = new AddOffsetsToTxnResponse(
            new AddOffsetsToTxnResponseData()
              .setErrorCode(finalError.code)
              .setThrottleTimeMs(requestThrottleMs))
          trace(s"Completed $transactionalId's AddOffsetsToTxnRequest for group $groupId on partition " +
            s"$offsetTopicPartition: errors: $error from client ${request.header.clientId}")
          responseBody
        }
        apisUtils.sendResponseMaybeThrottle(request, createResponse)
      }

      txnCoordinator.handleAddPartitionsToTransaction(transactionalId,
        addOffsetsToTxnRequest.data.producerId,
        addOffsetsToTxnRequest.data.producerEpoch,
        Set(offsetTopicPartition),
        sendResponseCallback)
    }
  }

  def handleTxnOffsetCommitRequest(request: RequestChannel.Request): Unit = {
    ensureInterBrokerVersion(KAFKA_0_11_0_IV0)
    val header = request.header
    val txnOffsetCommitRequest = request.body[TxnOffsetCommitRequest]

    // authorize for the transactionalId and the consumer group. Note that we skip producerId authorization
    // since it is implied by transactionalId authorization
    if (!apisUtils.authorize(request.context, WRITE, TRANSACTIONAL_ID, txnOffsetCommitRequest.data.transactionalId))
      apisUtils.sendErrorResponseMaybeThrottle(request, Errors.TRANSACTIONAL_ID_AUTHORIZATION_FAILED.exception)
    else if (!apisUtils.authorize(request.context, READ, GROUP, txnOffsetCommitRequest.data.groupId))
      apisUtils.sendErrorResponseMaybeThrottle(request, Errors.GROUP_AUTHORIZATION_FAILED.exception)
    else {
      val unauthorizedTopicErrors = mutable.Map[TopicPartition, Errors]()
      val nonExistingTopicErrors = mutable.Map[TopicPartition, Errors]()
      val authorizedTopicCommittedOffsets = mutable.Map[TopicPartition, TxnOffsetCommitRequest.CommittedOffset]()
      val committedOffsets = txnOffsetCommitRequest.offsets.asScala
      val authorizedTopics = filterByAuthorized(request.context, READ, TOPIC, committedOffsets)(_._1.topic)

      for ((topicPartition, commitedOffset) <- committedOffsets) {
        if (!authorizedTopics.contains(topicPartition.topic))
          unauthorizedTopicErrors += topicPartition -> Errors.TOPIC_AUTHORIZATION_FAILED
        else if (!metadataCache.contains(topicPartition))
          nonExistingTopicErrors += topicPartition -> Errors.UNKNOWN_TOPIC_OR_PARTITION
        else
          authorizedTopicCommittedOffsets += (topicPartition -> commitedOffset)
      }

      // the callback for sending an offset commit response
      def sendResponseCallback(authorizedTopicErrors: Map[TopicPartition, Errors]): Unit = {
        val combinedCommitStatus = mutable.Map() ++= authorizedTopicErrors ++= unauthorizedTopicErrors ++= nonExistingTopicErrors
        if (isDebugEnabled)
          combinedCommitStatus.forKeyValue { (topicPartition, error) =>
            if (error != Errors.NONE) {
              debug(s"TxnOffsetCommit with correlation id ${header.correlationId} from client ${header.clientId} " +
                s"on partition $topicPartition failed due to ${error.exceptionName}")
            }
          }

        // We need to replace COORDINATOR_LOAD_IN_PROGRESS with COORDINATOR_NOT_AVAILABLE
        // for older producer client from 0.11 to prior 2.0, which could potentially crash due
        // to unexpected loading error. This bug is fixed later by KAFKA-7296. Clients using
        // txn commit protocol >= 2 (version 2.3 and onwards) are guaranteed to have
        // the fix to check for the loading error.
        if (txnOffsetCommitRequest.version < 2) {
          combinedCommitStatus ++= combinedCommitStatus.collect {
            case (tp, error) if error == Errors.COORDINATOR_LOAD_IN_PROGRESS => tp -> Errors.COORDINATOR_NOT_AVAILABLE
          }
        }

        apisUtils.sendResponseMaybeThrottle(request, requestThrottleMs =>
          new TxnOffsetCommitResponse(requestThrottleMs, combinedCommitStatus.asJava))
      }

      if (authorizedTopicCommittedOffsets.isEmpty)
        sendResponseCallback(Map.empty)
      else {
        val offsetMetadata = convertTxnOffsets(authorizedTopicCommittedOffsets.toMap)
        groupCoordinator.handleTxnCommitOffsets(
          txnOffsetCommitRequest.data.groupId,
          txnOffsetCommitRequest.data.producerId,
          txnOffsetCommitRequest.data.producerEpoch,
          txnOffsetCommitRequest.data.memberId,
          Option(txnOffsetCommitRequest.data.groupInstanceId),
          txnOffsetCommitRequest.data.generationId,
          offsetMetadata,
          sendResponseCallback)
      }
    }
  }

  private def convertTxnOffsets(offsetsMap: immutable.Map[TopicPartition, TxnOffsetCommitRequest.CommittedOffset]): immutable.Map[TopicPartition, OffsetAndMetadata] = {
    val currentTimestamp = time.milliseconds
    offsetsMap.map { case (topicPartition, partitionData) =>
      val metadata = if (partitionData.metadata == null) OffsetAndMetadata.NoMetadata else partitionData.metadata
      topicPartition -> new OffsetAndMetadata(
        offset = partitionData.offset,
        leaderEpoch = partitionData.leaderEpoch,
        metadata = metadata,
        commitTimestamp = currentTimestamp,
        expireTimestamp = None)
    }
  }

  def handleDescribeAcls(request: RequestChannel.Request): Unit = {
    apisUtils.authorizeClusterOperation(request, DESCRIBE)
    val describeAclsRequest = request.body[DescribeAclsRequest]
    authorizer match {
      case None =>
        apisUtils.sendResponseMaybeThrottle(request, requestThrottleMs =>
          new DescribeAclsResponse(new DescribeAclsResponseData()
            .setErrorCode(Errors.SECURITY_DISABLED.code)
            .setErrorMessage("No Authorizer is configured on the broker")
            .setThrottleTimeMs(requestThrottleMs),
          describeAclsRequest.version))
      case Some(auth) =>
        val filter = describeAclsRequest.filter
        val returnedAcls = new util.HashSet[AclBinding]()
        auth.acls(filter).forEach(returnedAcls.add)
        apisUtils.sendResponseMaybeThrottle(request, requestThrottleMs =>
          new DescribeAclsResponse(new DescribeAclsResponseData()
            .setThrottleTimeMs(requestThrottleMs)
            .setResources(DescribeAclsResponse.aclsResources(returnedAcls)),
          describeAclsRequest.version))
    }
  }

  def handleCreateAcls(request: RequestChannel.Request): Unit = {
    apisUtils.authorizeClusterOperation(request, ALTER)
    val createAclsRequest = request.body[CreateAclsRequest]

    authorizer match {
      case None => apisUtils.sendResponseMaybeThrottle(request, requestThrottleMs =>
        createAclsRequest.getErrorResponse(requestThrottleMs,
          new SecurityDisabledException("No Authorizer is configured on the broker.")))
      case Some(auth) =>
        val allBindings = createAclsRequest.aclCreations.asScala.map(CreateAclsRequest.aclBinding)
        val errorResults = mutable.Map[AclBinding, AclCreateResult]()
        val validBindings = new ArrayBuffer[AclBinding]
        allBindings.foreach { acl =>
          val resource = acl.pattern
          val throwable = if (resource.resourceType == ResourceType.CLUSTER && !AuthorizerUtils.isClusterResource(resource.name))
              new InvalidRequestException("The only valid name for the CLUSTER resource is " + CLUSTER_NAME)
          else if (resource.name.isEmpty)
            new InvalidRequestException("Invalid empty resource name")
          else
            null
          if (throwable != null) {
            debug(s"Failed to add acl $acl to $resource", throwable)
            errorResults(acl) = new AclCreateResult(throwable)
          } else
            validBindings += acl
        }

        val createResults = auth.createAcls(request.context, validBindings.asJava).asScala.map(_.toCompletableFuture)

        def sendResponseCallback(): Unit = {
          val aclCreationResults = allBindings.map { acl =>
            val result = errorResults.getOrElse(acl, createResults(validBindings.indexOf(acl)).get)
            val creationResult = new AclCreationResult()
            result.exception.asScala.foreach { throwable =>
              val apiError = ApiError.fromThrowable(throwable)
              creationResult
                .setErrorCode(apiError.error.code)
                .setErrorMessage(apiError.message)
            }
            creationResult
          }
          apisUtils.sendResponseMaybeThrottle(request, requestThrottleMs =>
            new CreateAclsResponse(new CreateAclsResponseData()
              .setThrottleTimeMs(requestThrottleMs)
              .setResults(aclCreationResults.asJava)))
        }

        alterAclsPurgatory.tryCompleteElseWatch(config.connectionsMaxIdleMs, createResults, sendResponseCallback)
    }
  }

  def handleDeleteAcls(request: RequestChannel.Request): Unit = {
    apisUtils.authorizeClusterOperation(request, ALTER)
    val deleteAclsRequest = request.body[DeleteAclsRequest]
    authorizer match {
      case None =>
        apisUtils.sendResponseMaybeThrottle(request, requestThrottleMs =>
          deleteAclsRequest.getErrorResponse(requestThrottleMs,
            new SecurityDisabledException("No Authorizer is configured on the broker.")))
      case Some(auth) =>

        val deleteResults = auth.deleteAcls(request.context, deleteAclsRequest.filters)
          .asScala.map(_.toCompletableFuture).toList

        def sendResponseCallback(): Unit = {
          val filterResults = deleteResults.map(_.get).map(DeleteAclsResponse.filterResult).asJava
<<<<<<< HEAD
          apisUtils.sendResponseMaybeThrottle(request, requestThrottleMs =>
            new DeleteAclsResponse(new DeleteAclsResponseData()
              .setThrottleTimeMs(requestThrottleMs)
              .setFilterResults(filterResults)))
=======
          sendResponseMaybeThrottle(request, requestThrottleMs =>
            new DeleteAclsResponse(
              new DeleteAclsResponseData()
                .setThrottleTimeMs(requestThrottleMs)
                .setFilterResults(filterResults),
              deleteAclsRequest.version))
>>>>>>> 125d5ea0
        }
        alterAclsPurgatory.tryCompleteElseWatch(config.connectionsMaxIdleMs, deleteResults, sendResponseCallback)
    }
  }

  def handleOffsetForLeaderEpochRequest(request: RequestChannel.Request): Unit = {
    val offsetForLeaderEpoch = request.body[OffsetsForLeaderEpochRequest]
    val topics = offsetForLeaderEpoch.data.topics.asScala.toSeq

    // The OffsetsForLeaderEpoch API was initially only used for inter-broker communication and required
    // cluster permission. With KIP-320, the consumer now also uses this API to check for log truncation
    // following a leader change, so we also allow topic describe permission.
    val (authorizedTopics, unauthorizedTopics) =
      if (apisUtils.authorize(request.context, CLUSTER_ACTION, CLUSTER, CLUSTER_NAME, logIfDenied = false))
        (topics, Seq.empty[OffsetForLeaderTopic])
      else partitionSeqByAuthorized(request.context, DESCRIBE, TOPIC, topics)(_.topic)

    val endOffsetsForAuthorizedPartitions = replicaManager.lastOffsetForLeaderEpoch(authorizedTopics)
    val endOffsetsForUnauthorizedPartitions = unauthorizedTopics.map { offsetForLeaderTopic =>
      val partitions = offsetForLeaderTopic.partitions.asScala.map { offsetForLeaderPartition =>
        new EpochEndOffset()
          .setPartition(offsetForLeaderPartition.partition)
          .setErrorCode(Errors.TOPIC_AUTHORIZATION_FAILED.code)
      }

      new OffsetForLeaderTopicResult()
        .setTopic(offsetForLeaderTopic.topic)
        .setPartitions(partitions.toList.asJava)
    }

    val endOffsetsForAllTopics = new OffsetForLeaderTopicResultCollection(
      (endOffsetsForAuthorizedPartitions ++ endOffsetsForUnauthorizedPartitions).asJava.iterator
    )

    apisUtils.sendResponseMaybeThrottle(request, requestThrottleMs =>
      new OffsetsForLeaderEpochResponse(new OffsetForLeaderEpochResponseData()
        .setThrottleTimeMs(requestThrottleMs)
        .setTopics(endOffsetsForAllTopics)))
  }

  def handleAlterConfigsRequest(request: RequestChannel.Request): Unit = {
    val alterConfigsRequest = request.body[AlterConfigsRequest]
    val (authorizedResources, unauthorizedResources) = alterConfigsRequest.configs.asScala.toMap.partition { case (resource, _) =>
      resource.`type` match {
        case ConfigResource.Type.BROKER_LOGGER =>
          throw new InvalidRequestException(s"AlterConfigs is deprecated and does not support the resource type ${ConfigResource.Type.BROKER_LOGGER}")
        case ConfigResource.Type.BROKER =>
          apisUtils.authorize(request.context, ALTER_CONFIGS, CLUSTER, CLUSTER_NAME)
        case ConfigResource.Type.TOPIC =>
          apisUtils.authorize(request.context, ALTER_CONFIGS, TOPIC, resource.name)
        case rt => throw new InvalidRequestException(s"Unexpected resource type $rt")
      }
    }
    val authorizedResult = adminManager.alterConfigs(authorizedResources, alterConfigsRequest.validateOnly)
    val unauthorizedResult = unauthorizedResources.keys.map { resource =>
      resource -> configsAuthorizationApiError(resource)
    }
    def responseCallback(requestThrottleMs: Int): AlterConfigsResponse = {
      val data = new AlterConfigsResponseData()
        .setThrottleTimeMs(requestThrottleMs)
      (authorizedResult ++ unauthorizedResult).foreach{ case (resource, error) =>
        data.responses().add(new AlterConfigsResourceResponse()
          .setErrorCode(error.error.code)
          .setErrorMessage(error.message)
          .setResourceName(resource.name)
          .setResourceType(resource.`type`.id))
      }
      new AlterConfigsResponse(data)
    }
    apisUtils.sendResponseMaybeThrottle(request, responseCallback)
  }

  def handleAlterPartitionReassignmentsRequest(request: RequestChannel.Request): Unit = {
    apisUtils.authorizeClusterOperation(request, ALTER)
    if (legacyController == null) {
      throw new ClusterAuthorizationException(s"Request $request is not authorized in KIP-500 mode.")
    }
    val alterPartitionReassignmentsRequest = request.body[AlterPartitionReassignmentsRequest]

    def sendResponseCallback(result: Either[Map[TopicPartition, ApiError], ApiError]): Unit = {
      val responseData = result match {
        case Right(topLevelError) =>
          new AlterPartitionReassignmentsResponseData().setErrorMessage(topLevelError.message).setErrorCode(topLevelError.error.code)

        case Left(assignments) =>
          val topicResponses = assignments.groupBy(_._1.topic).map {
            case (topic, reassignmentsByTp) =>
              val partitionResponses = reassignmentsByTp.map {
                case (topicPartition, error) =>
                  new ReassignablePartitionResponse().setPartitionIndex(topicPartition.partition)
                    .setErrorCode(error.error.code).setErrorMessage(error.message)
              }
              new ReassignableTopicResponse().setName(topic).setPartitions(partitionResponses.toList.asJava)
          }
          new AlterPartitionReassignmentsResponseData().setResponses(topicResponses.toList.asJava)
      }

      apisUtils.sendResponseMaybeThrottle(request, requestThrottleMs =>
        new AlterPartitionReassignmentsResponse(responseData.setThrottleTimeMs(requestThrottleMs))
      )
    }

    val reassignments = alterPartitionReassignmentsRequest.data.topics.asScala.flatMap {
      reassignableTopic => reassignableTopic.partitions.asScala.map {
        reassignablePartition =>
          val tp = new TopicPartition(reassignableTopic.name, reassignablePartition.partitionIndex)
          if (reassignablePartition.replicas == null)
            tp -> None // revert call
          else
            tp -> Some(reassignablePartition.replicas.asScala.map(_.toInt))
      }
    }.toMap

    legacyController.alterPartitionReassignments(reassignments, sendResponseCallback)
  }

  def handleListPartitionReassignmentsRequest(request: RequestChannel.Request): Unit = {
    apisUtils.authorizeClusterOperation(request, DESCRIBE)
    if (legacyController == null) {
      throw new ClusterAuthorizationException(s"Request $request is not authorized in KIP-500 mode.")
    }
    val listPartitionReassignmentsRequest = request.body[ListPartitionReassignmentsRequest]

    def sendResponseCallback(result: Either[Map[TopicPartition, ReplicaAssignment], ApiError]): Unit = {
      val responseData = result match {
        case Right(error) => new ListPartitionReassignmentsResponseData().setErrorMessage(error.message).setErrorCode(error.error.code)

        case Left(assignments) =>
          val topicReassignments = assignments.groupBy(_._1.topic).map {
            case (topic, reassignmentsByTp) =>
              val partitionReassignments = reassignmentsByTp.map {
                case (topicPartition, assignment) =>
                  new ListPartitionReassignmentsResponseData.OngoingPartitionReassignment()
                    .setPartitionIndex(topicPartition.partition)
                    .setAddingReplicas(assignment.addingReplicas.toList.asJava.asInstanceOf[java.util.List[java.lang.Integer]])
                    .setRemovingReplicas(assignment.removingReplicas.toList.asJava.asInstanceOf[java.util.List[java.lang.Integer]])
                    .setReplicas(assignment.replicas.toList.asJava.asInstanceOf[java.util.List[java.lang.Integer]])
              }.toList

              new ListPartitionReassignmentsResponseData.OngoingTopicReassignment().setName(topic)
                .setPartitions(partitionReassignments.asJava)
          }.toList

          new ListPartitionReassignmentsResponseData().setTopics(topicReassignments.asJava)
      }

      apisUtils.sendResponseMaybeThrottle(request, requestThrottleMs =>
        new ListPartitionReassignmentsResponse(responseData.setThrottleTimeMs(requestThrottleMs))
      )
    }

    val partitionsOpt = listPartitionReassignmentsRequest.data.topics match {
      case topics: Any =>
        Some(topics.iterator().asScala.flatMap { topic =>
          topic.partitionIndexes.iterator().asScala
            .map { tp => new TopicPartition(topic.name(), tp) }
        }.toSet)
      case _ => None
    }

    legacyController.listPartitionReassignments(partitionsOpt, sendResponseCallback)
  }

  private def configsAuthorizationApiError(resource: ConfigResource): ApiError = {
    val error = resource.`type` match {
      case ConfigResource.Type.BROKER | ConfigResource.Type.BROKER_LOGGER => Errors.CLUSTER_AUTHORIZATION_FAILED
      case ConfigResource.Type.TOPIC => Errors.TOPIC_AUTHORIZATION_FAILED
      case rt => throw new InvalidRequestException(s"Unexpected resource type $rt for resource ${resource.name}")
    }
    new ApiError(error, null)
  }

  def handleIncrementalAlterConfigsRequest(request: RequestChannel.Request): Unit = {
    val alterConfigsRequest = request.body[IncrementalAlterConfigsRequest]

    val configs = alterConfigsRequest.data.resources.iterator.asScala.map { alterConfigResource =>
      val configResource = new ConfigResource(ConfigResource.Type.forId(alterConfigResource.resourceType),
        alterConfigResource.resourceName)
      configResource -> alterConfigResource.configs.iterator.asScala.map {
        alterConfig => new AlterConfigOp(new ConfigEntry(alterConfig.name, alterConfig.value),
          OpType.forId(alterConfig.configOperation))
      }.toBuffer
    }.toMap

    val (authorizedResources, unauthorizedResources) = configs.partition { case (resource, _) =>
      resource.`type` match {
        case ConfigResource.Type.BROKER | ConfigResource.Type.BROKER_LOGGER =>
          apisUtils.authorize(request.context, ALTER_CONFIGS, CLUSTER, CLUSTER_NAME)
        case ConfigResource.Type.TOPIC =>
          apisUtils.authorize(request.context, ALTER_CONFIGS, TOPIC, resource.name)
        case rt => throw new InvalidRequestException(s"Unexpected resource type $rt")
      }
    }

    val authorizedResult = adminManager.incrementalAlterConfigs(authorizedResources, alterConfigsRequest.data.validateOnly)
    val unauthorizedResult = unauthorizedResources.keys.map { resource =>
      resource -> configsAuthorizationApiError(resource)
    }

    apisUtils.sendResponseMaybeThrottle(request, requestThrottleMs => new IncrementalAlterConfigsResponse(
      requestThrottleMs, (authorizedResult ++ unauthorizedResult).asJava))
  }

  def handleDescribeConfigsRequest(request: RequestChannel.Request): Unit = {
    val describeConfigsRequest = request.body[DescribeConfigsRequest]
    val (authorizedResources, unauthorizedResources) = describeConfigsRequest.data.resources.asScala.partition { resource =>
      ConfigResource.Type.forId(resource.resourceType) match {
        case ConfigResource.Type.BROKER | ConfigResource.Type.BROKER_LOGGER =>
          apisUtils.authorize(request.context, DESCRIBE_CONFIGS, CLUSTER, CLUSTER_NAME)
        case ConfigResource.Type.TOPIC =>
          apisUtils.authorize(request.context, DESCRIBE_CONFIGS, TOPIC, resource.resourceName)
        case rt => throw new InvalidRequestException(s"Unexpected resource type $rt for resource ${resource.resourceName}")
      }
    }
    val authorizedConfigs: List[DescribeConfigsResponseData.DescribeConfigsResult] = if (adminManager == null) {
      describeConfigs(authorizedResources.toList, describeConfigsRequest.data.includeSynonyms, describeConfigsRequest.data.includeDocumentation)
    } else {
      adminManager.describeConfigs(authorizedResources.toList, describeConfigsRequest.data.includeSynonyms, describeConfigsRequest.data.includeDocumentation)
    }
    val unauthorizedConfigs = unauthorizedResources.map { resource =>
      val error = ConfigResource.Type.forId(resource.resourceType) match {
        case ConfigResource.Type.BROKER | ConfigResource.Type.BROKER_LOGGER => Errors.CLUSTER_AUTHORIZATION_FAILED
        case ConfigResource.Type.TOPIC => Errors.TOPIC_AUTHORIZATION_FAILED
        case rt => throw new InvalidRequestException(s"Unexpected resource type $rt for resource ${resource.resourceName}")
      }
      new DescribeConfigsResponseData.DescribeConfigsResult().setErrorCode(error.code)
        .setErrorMessage(error.message)
        .setConfigs(Collections.emptyList[DescribeConfigsResponseData.DescribeConfigsResourceResult])
        .setResourceName(resource.resourceName)
        .setResourceType(resource.resourceType)
    }

    apisUtils.sendResponseMaybeThrottle(request, requestThrottleMs =>
      new DescribeConfigsResponse(new DescribeConfigsResponseData().setThrottleTimeMs(requestThrottleMs)
        .setResults((authorizedConfigs ++ unauthorizedConfigs).asJava)))
  }

  def handleAlterReplicaLogDirsRequest(request: RequestChannel.Request): Unit = {
    val alterReplicaDirsRequest = request.body[AlterReplicaLogDirsRequest]
    if (apisUtils.authorize(request.context, ALTER, CLUSTER, CLUSTER_NAME)) {
      val result = replicaManager.alterReplicaLogDirs(alterReplicaDirsRequest.partitionDirs.asScala)
      apisUtils.sendResponseMaybeThrottle(request, requestThrottleMs =>
        new AlterReplicaLogDirsResponse(new AlterReplicaLogDirsResponseData()
          .setResults(result.groupBy(_._1.topic).map {
            case (topic, errors) => new AlterReplicaLogDirsResponseData.AlterReplicaLogDirTopicResult()
              .setTopicName(topic)
              .setPartitions(errors.map {
                case (tp, error) => new AlterReplicaLogDirsResponseData.AlterReplicaLogDirPartitionResult()
                  .setPartitionIndex(tp.partition)
                  .setErrorCode(error.code)
              }.toList.asJava)
          }.toList.asJava)
          .setThrottleTimeMs(requestThrottleMs)))
    } else {
      apisUtils.sendResponseMaybeThrottle(request, requestThrottleMs =>
        alterReplicaDirsRequest.getErrorResponse(requestThrottleMs, Errors.CLUSTER_AUTHORIZATION_FAILED.exception))
    }
  }

  def handleDescribeLogDirsRequest(request: RequestChannel.Request): Unit = {
    val describeLogDirsDirRequest = request.body[DescribeLogDirsRequest]
    val logDirInfos = {
      if (apisUtils.authorize(request.context, DESCRIBE, CLUSTER, CLUSTER_NAME)) {
        val partitions =
          if (describeLogDirsDirRequest.isAllTopicPartitions)
            replicaManager.logManager.allLogs.map(_.topicPartition).toSet
          else
            describeLogDirsDirRequest.data.topics.asScala.flatMap(
              logDirTopic => logDirTopic.partitionIndex.asScala.map(partitionIndex =>
                new TopicPartition(logDirTopic.topic, partitionIndex))).toSet

        replicaManager.describeLogDirs(partitions)
      } else {
        List.empty[DescribeLogDirsResponseData.DescribeLogDirsResult]
      }
    }
    apisUtils.sendResponseMaybeThrottle(request, throttleTimeMs => new DescribeLogDirsResponse(new DescribeLogDirsResponseData()
      .setThrottleTimeMs(throttleTimeMs)
      .setResults(logDirInfos.asJava)))
  }

  def handleCreateTokenRequest(request: RequestChannel.Request): Unit = {
    val createTokenRequest = request.body[CreateDelegationTokenRequest]

    // the callback for sending a create token response
    def sendResponseCallback(createResult: CreateTokenResult): Unit = {
      trace(s"Sending create token response for correlation id ${request.header.correlationId} " +
        s"to client ${request.header.clientId}.")
      apisUtils.sendResponseMaybeThrottle(request, requestThrottleMs =>
        CreateDelegationTokenResponse.prepareResponse(requestThrottleMs, createResult.error, request.context.principal, createResult.issueTimestamp,
          createResult.expiryTimestamp, createResult.maxTimestamp, createResult.tokenId, ByteBuffer.wrap(createResult.hmac)))
    }

    if (!allowTokenRequests(request))
      apisUtils.sendResponseMaybeThrottle(request, requestThrottleMs =>
        CreateDelegationTokenResponse.prepareResponse(requestThrottleMs, Errors.DELEGATION_TOKEN_REQUEST_NOT_ALLOWED, request.context.principal))
    else {
      val renewerList = createTokenRequest.data.renewers.asScala.toList.map(entry =>
        new KafkaPrincipal(entry.principalType, entry.principalName))

      if (renewerList.exists(principal => principal.getPrincipalType != KafkaPrincipal.USER_TYPE)) {
        apisUtils.sendResponseMaybeThrottle(request, requestThrottleMs =>
          CreateDelegationTokenResponse.prepareResponse(requestThrottleMs, Errors.INVALID_PRINCIPAL_TYPE, request.context.principal))
      }
      else {
        tokenManager.createToken(
          request.context.principal,
          renewerList,
          createTokenRequest.data.maxLifetimeMs,
          sendResponseCallback
        )
      }
    }
  }

  def handleRenewTokenRequest(request: RequestChannel.Request): Unit = {
    val renewTokenRequest = request.body[RenewDelegationTokenRequest]

    // the callback for sending a renew token response
    def sendResponseCallback(error: Errors, expiryTimestamp: Long): Unit = {
      trace("Sending renew token response for correlation id %d to client %s."
        .format(request.header.correlationId, request.header.clientId))
      apisUtils.sendResponseMaybeThrottle(request, requestThrottleMs =>
        new RenewDelegationTokenResponse(
             new RenewDelegationTokenResponseData()
               .setThrottleTimeMs(requestThrottleMs)
               .setErrorCode(error.code)
               .setExpiryTimestampMs(expiryTimestamp)))
    }

    if (!allowTokenRequests(request))
      sendResponseCallback(Errors.DELEGATION_TOKEN_REQUEST_NOT_ALLOWED, DelegationTokenManager.ErrorTimestamp)
    else {
      tokenManager.renewToken(
        request.context.principal,
        ByteBuffer.wrap(renewTokenRequest.data.hmac),
        renewTokenRequest.data.renewPeriodMs,
        sendResponseCallback
      )
    }
  }

  def handleExpireTokenRequest(request: RequestChannel.Request): Unit = {
    val expireTokenRequest = request.body[ExpireDelegationTokenRequest]

    // the callback for sending a expire token response
    def sendResponseCallback(error: Errors, expiryTimestamp: Long): Unit = {
      trace("Sending expire token response for correlation id %d to client %s."
        .format(request.header.correlationId, request.header.clientId))
      apisUtils.sendResponseMaybeThrottle(request, requestThrottleMs =>
        new ExpireDelegationTokenResponse(
            new ExpireDelegationTokenResponseData()
              .setThrottleTimeMs(requestThrottleMs)
              .setErrorCode(error.code)
              .setExpiryTimestampMs(expiryTimestamp)))
    }

    if (!allowTokenRequests(request))
      sendResponseCallback(Errors.DELEGATION_TOKEN_REQUEST_NOT_ALLOWED, DelegationTokenManager.ErrorTimestamp)
    else {
      tokenManager.expireToken(
        request.context.principal,
        expireTokenRequest.hmac(),
        expireTokenRequest.expiryTimePeriod(),
        sendResponseCallback
      )
    }
  }

  def handleDescribeTokensRequest(request: RequestChannel.Request): Unit = {
    val describeTokenRequest = request.body[DescribeDelegationTokenRequest]

    // the callback for sending a describe token response
    def sendResponseCallback(error: Errors, tokenDetails: List[DelegationToken]): Unit = {
      apisUtils.sendResponseMaybeThrottle(request, requestThrottleMs =>
        new DescribeDelegationTokenResponse(requestThrottleMs, error, tokenDetails.asJava))
      trace("Sending describe token response for correlation id %d to client %s."
        .format(request.header.correlationId, request.header.clientId))
    }

    if (!allowTokenRequests(request))
      sendResponseCallback(Errors.DELEGATION_TOKEN_REQUEST_NOT_ALLOWED, List.empty)
    else if (!config.tokenAuthEnabled)
      sendResponseCallback(Errors.DELEGATION_TOKEN_AUTH_DISABLED, List.empty)
    else {
      val requestPrincipal = request.context.principal

      if (describeTokenRequest.ownersListEmpty()) {
        sendResponseCallback(Errors.NONE, List())
      }
      else {
        val owners = if (describeTokenRequest.data.owners == null)
          None
        else
          Some(describeTokenRequest.data.owners.asScala.map(p => new KafkaPrincipal(p.principalType(), p.principalName)).toList)
        def authorizeToken(tokenId: String) = apisUtils.authorize(request.context, DESCRIBE, DELEGATION_TOKEN, tokenId)
        def eligible(token: TokenInformation) = DelegationTokenManager.filterToken(requestPrincipal, owners, token, authorizeToken)
        val tokens =  tokenManager.getTokens(eligible)
        sendResponseCallback(Errors.NONE, tokens)
      }
    }
  }

  def allowTokenRequests(request: RequestChannel.Request): Boolean = {
    val protocol = request.context.securityProtocol
    if (request.context.principal.tokenAuthenticated ||
      protocol == SecurityProtocol.PLAINTEXT ||
      // disallow requests from 1-way SSL
      (protocol == SecurityProtocol.SSL && request.context.principal == KafkaPrincipal.ANONYMOUS))
      false
    else
      true
  }

  def handleElectReplicaLeader(request: RequestChannel.Request): Unit = {

    val electionRequest = request.body[ElectLeadersRequest]

    def sendResponseCallback(
      error: ApiError
    )(
      results: Map[TopicPartition, ApiError]
    ): Unit = {
      apisUtils.sendResponseMaybeThrottle(request, requestThrottleMs => {
        val adjustedResults = if (electionRequest.data.topicPartitions == null) {
          /* When performing elections across all of the partitions we should only return
           * partitions for which there was an eleciton or resulted in an error. In other
           * words, partitions that didn't need election because they ready have the correct
           * leader are not returned to the client.
           */
          results.filter { case (_, error) =>
            error.error != Errors.ELECTION_NOT_NEEDED
          }
        } else results

        val electionResults = new util.ArrayList[ReplicaElectionResult]()
        adjustedResults
          .groupBy { case (tp, _) => tp.topic }
          .forKeyValue { (topic, ps) =>
            val electionResult = new ReplicaElectionResult()

            electionResult.setTopic(topic)
            ps.forKeyValue { (topicPartition, error) =>
              val partitionResult = new PartitionResult()
              partitionResult.setPartitionId(topicPartition.partition)
              partitionResult.setErrorCode(error.error.code)
              partitionResult.setErrorMessage(error.message)
              electionResult.partitionResult.add(partitionResult)
            }

            electionResults.add(electionResult)
          }

        new ElectLeadersResponse(
          requestThrottleMs,
          error.error.code,
          electionResults,
          electionRequest.version
        )
      })
    }

    if (legacyController == null || !apisUtils.authorize(request.context, ALTER, CLUSTER, CLUSTER_NAME)) {
      val error = new ApiError(Errors.CLUSTER_AUTHORIZATION_FAILED, null)
      val partitionErrors: Map[TopicPartition, ApiError] =
        electionRequest.topicPartitions.iterator.map(partition => partition -> error).toMap

      sendResponseCallback(error)(partitionErrors)
    } else {
      val partitions = if (electionRequest.data.topicPartitions == null) {
        metadataCache.getAllPartitions()
      } else {
        electionRequest.topicPartitions
      }

      replicaManager.electLeaders(
        legacyController,
        partitions,
        electionRequest.electionType,
        sendResponseCallback(ApiError.NONE),
        electionRequest.data.timeoutMs
      )
    }
  }

  def handleOffsetDeleteRequest(request: RequestChannel.Request): Unit = {
    val offsetDeleteRequest = request.body[OffsetDeleteRequest]
    val groupId = offsetDeleteRequest.data.groupId

    if (apisUtils.authorize(request.context, DELETE, GROUP, groupId)) {
      val topics = offsetDeleteRequest.data.topics.asScala
      val authorizedTopics = filterByAuthorized(request.context, READ, TOPIC, topics)(_.name)

      val topicPartitionErrors = mutable.Map[TopicPartition, Errors]()
      val topicPartitions = mutable.ArrayBuffer[TopicPartition]()

      for (topic <- topics) {
        for (partition <- topic.partitions.asScala) {
          val tp = new TopicPartition(topic.name, partition.partitionIndex)
          if (!authorizedTopics.contains(topic.name))
            topicPartitionErrors(tp) = Errors.TOPIC_AUTHORIZATION_FAILED
          else if (!metadataCache.contains(tp))
            topicPartitionErrors(tp) = Errors.UNKNOWN_TOPIC_OR_PARTITION
          else
            topicPartitions += tp
        }
      }

      val (groupError, authorizedTopicPartitionsErrors) = groupCoordinator.handleDeleteOffsets(
        groupId, topicPartitions)

      topicPartitionErrors ++= authorizedTopicPartitionsErrors

      apisUtils.sendResponseMaybeThrottle(request, requestThrottleMs => {
        if (groupError != Errors.NONE)
          offsetDeleteRequest.getErrorResponse(requestThrottleMs, groupError)
        else {
          val topics = new OffsetDeleteResponseData.OffsetDeleteResponseTopicCollection
          topicPartitionErrors.groupBy(_._1.topic).forKeyValue { (topic, topicPartitions) =>
            val partitions = new OffsetDeleteResponseData.OffsetDeleteResponsePartitionCollection
            topicPartitions.forKeyValue { (topicPartition, error) =>
              partitions.add(
                new OffsetDeleteResponseData.OffsetDeleteResponsePartition()
                  .setPartitionIndex(topicPartition.partition)
                  .setErrorCode(error.code)
              )
            }
            topics.add(new OffsetDeleteResponseData.OffsetDeleteResponseTopic()
              .setName(topic)
              .setPartitions(partitions))
          }

          new OffsetDeleteResponse(new OffsetDeleteResponseData()
            .setTopics(topics)
            .setThrottleTimeMs(requestThrottleMs))
        }
      })
    } else {
      apisUtils.sendResponseMaybeThrottle(request, requestThrottleMs =>
        offsetDeleteRequest.getErrorResponse(requestThrottleMs, Errors.GROUP_AUTHORIZATION_FAILED))
    }
  }

  def handleDescribeClientQuotasRequest(request: RequestChannel.Request): Unit = {
    val describeClientQuotasRequest = request.body[DescribeClientQuotasRequest]

<<<<<<< HEAD
    // unsupported in KIP-500 mode until we implement client quotas
    if (adminManager != null && apisUtils.authorize(request.context, DESCRIBE_CONFIGS, CLUSTER, CLUSTER_NAME)) {
      val result = adminManager.describeClientQuotas(describeClientQuotasRequest.filter).map { case (quotaEntity, quotaConfigs) =>
        quotaEntity -> quotaConfigs.map { case (key, value) => key -> Double.box(value) }.asJava
      }.asJava
      apisUtils.sendResponseMaybeThrottle(request, requestThrottleMs =>
        new DescribeClientQuotasResponse(result, requestThrottleMs))
=======
    if (authorize(request.context, DESCRIBE_CONFIGS, CLUSTER, CLUSTER_NAME)) {
      val result = adminManager.describeClientQuotas(describeClientQuotasRequest.filter)

      val entriesData = result.iterator.map { case (quotaEntity, quotaValues) =>
        val entityData = quotaEntity.entries.asScala.iterator.map { case (entityType, entityName) =>
          new DescribeClientQuotasResponseData.EntityData()
            .setEntityType(entityType)
            .setEntityName(entityName)
        }.toBuffer

        val valueData = quotaValues.iterator.map { case (key, value) =>
          new DescribeClientQuotasResponseData.ValueData()
            .setKey(key)
            .setValue(value)
        }.toBuffer

        new DescribeClientQuotasResponseData.EntryData()
          .setEntity(entityData.asJava)
          .setValues(valueData.asJava)
      }.toBuffer

      sendResponseMaybeThrottle(request, requestThrottleMs =>
        new DescribeClientQuotasResponse(new DescribeClientQuotasResponseData()
          .setThrottleTimeMs(requestThrottleMs)
          .setEntries(entriesData.asJava)))
>>>>>>> 125d5ea0
    } else {
      apisUtils.sendResponseMaybeThrottle(request, requestThrottleMs =>
        describeClientQuotasRequest.getErrorResponse(requestThrottleMs, Errors.CLUSTER_AUTHORIZATION_FAILED.exception))
    }
  }

  def handleAlterClientQuotasRequest(request: RequestChannel.Request): Unit = {
    val alterClientQuotasRequest = request.body[AlterClientQuotasRequest]

<<<<<<< HEAD
    // unsupported in KIP-500 mode until we implement client quotas
    if (adminManager != null && apisUtils.authorize(request.context, ALTER_CONFIGS, CLUSTER, CLUSTER_NAME)) {
      val result = adminManager.alterClientQuotas(alterClientQuotasRequest.entries().asScala.toSeq,
        alterClientQuotasRequest.validateOnly()).asJava
      apisUtils.sendResponseMaybeThrottle(request, requestThrottleMs =>
        new AlterClientQuotasResponse(result, requestThrottleMs))
=======
    if (authorize(request.context, ALTER_CONFIGS, CLUSTER, CLUSTER_NAME)) {
      val result = adminManager.alterClientQuotas(alterClientQuotasRequest.entries.asScala,
        alterClientQuotasRequest.validateOnly)

      val entriesData = result.iterator.map { case (quotaEntity, apiError) =>
        val entityData = quotaEntity.entries.asScala.iterator.map { case (key, value) =>
          new AlterClientQuotasResponseData.EntityData()
            .setEntityType(key)
            .setEntityName(value)
        }.toBuffer

        new AlterClientQuotasResponseData.EntryData()
          .setErrorCode(apiError.error.code)
          .setErrorMessage(apiError.message)
          .setEntity(entityData.asJava)
      }.toBuffer

      sendResponseMaybeThrottle(request, requestThrottleMs =>
        new AlterClientQuotasResponse(new AlterClientQuotasResponseData()
          .setThrottleTimeMs(requestThrottleMs)
          .setEntries(entriesData.asJava)))
>>>>>>> 125d5ea0
    } else {
      apisUtils.sendResponseMaybeThrottle(request, requestThrottleMs =>
        alterClientQuotasRequest.getErrorResponse(requestThrottleMs, Errors.CLUSTER_AUTHORIZATION_FAILED.exception))
    }
  }

  def handleDescribeUserScramCredentialsRequest(request: RequestChannel.Request): Unit = {
    val describeUserScramCredentialsRequest = request.body[DescribeUserScramCredentialsRequest]

    // unsupported in KIP-500 mode until we implement user SCRAM credentials
    if (adminManager != null && apisUtils.authorize(request.context, DESCRIBE, CLUSTER, CLUSTER_NAME)) {
      val result = adminManager.describeUserScramCredentials(
        Option(describeUserScramCredentialsRequest.data.users).map(_.asScala.map(_.name).toList))
      apisUtils.sendResponseMaybeThrottle(request, requestThrottleMs =>
        new DescribeUserScramCredentialsResponse(result.setThrottleTimeMs(requestThrottleMs)))
    } else {
      apisUtils.sendResponseMaybeThrottle(request, requestThrottleMs =>
        describeUserScramCredentialsRequest.getErrorResponse(requestThrottleMs, Errors.CLUSTER_AUTHORIZATION_FAILED.exception))
    }
  }

  def handleAlterUserScramCredentialsRequest(request: RequestChannel.Request): Unit = {
    val alterUserScramCredentialsRequest = request.body[AlterUserScramCredentialsRequest]

    if (legacyController == null || !legacyController.isActive) {
      apisUtils.sendResponseMaybeThrottle(request, requestThrottleMs =>
        alterUserScramCredentialsRequest.getErrorResponse(requestThrottleMs, Errors.NOT_CONTROLLER.exception))
    } else if (apisUtils.authorize(request.context, ALTER, CLUSTER, CLUSTER_NAME)) {
      val result = adminManager.alterUserScramCredentials(
        alterUserScramCredentialsRequest.data.upsertions().asScala, alterUserScramCredentialsRequest.data.deletions().asScala)
      apisUtils.sendResponseMaybeThrottle(request, requestThrottleMs =>
        new AlterUserScramCredentialsResponse(result.setThrottleTimeMs(requestThrottleMs)))
    } else {
      apisUtils.sendResponseMaybeThrottle(request, requestThrottleMs =>
        alterUserScramCredentialsRequest.getErrorResponse(requestThrottleMs, Errors.CLUSTER_AUTHORIZATION_FAILED.exception))
    }
  }

  def handleAlterIsrRequest(request: RequestChannel.Request): Unit = {
    val alterIsrRequest = request.body[AlterIsrRequest]

    if (!apisUtils.authorize(request.context, CLUSTER_ACTION, CLUSTER, CLUSTER_NAME)) {
      apisUtils.sendResponseMaybeThrottle(request, requestThrottleMs =>
        alterIsrRequest.getErrorResponse(requestThrottleMs, Errors.CLUSTER_AUTHORIZATION_FAILED.exception))
    } else if (legacyController == null || !legacyController.isActive) {
      apisUtils.sendResponseMaybeThrottle(request, requestThrottleMs =>
        alterIsrRequest.getErrorResponse(requestThrottleMs, Errors.NOT_CONTROLLER.exception()))
    } else {
      legacyController.alterIsrs(alterIsrRequest.data,
        alterIsrResp => apisUtils.sendResponseMaybeThrottle(request, requestThrottleMs =>
          new AlterIsrResponse(alterIsrResp.setThrottleTimeMs(requestThrottleMs))
        )
      )
    }
  }

  def handleUpdateFeatures(request: RequestChannel.Request): Unit = {
    val updateFeaturesRequest = request.body[UpdateFeaturesRequest]

    def sendResponseCallback(errors: Either[ApiError, Map[String, ApiError]]): Unit = {
      def createResponse(throttleTimeMs: Int): UpdateFeaturesResponse = {
        errors match {
          case Left(topLevelError) =>
            UpdateFeaturesResponse.createWithErrors(
              topLevelError,
              Collections.emptyMap(),
              throttleTimeMs)
          case Right(featureUpdateErrors) =>
            UpdateFeaturesResponse.createWithErrors(
              ApiError.NONE,
              featureUpdateErrors.asJava,
              throttleTimeMs)
        }
      }
      apisUtils.sendResponseMaybeThrottle(request, requestThrottleMs => createResponse(requestThrottleMs))
    }

    if (!apisUtils.authorize(request.context, ALTER, CLUSTER, CLUSTER_NAME)) {
      sendResponseCallback(Left(new ApiError(Errors.CLUSTER_AUTHORIZATION_FAILED)))
    } else if (legacyController == null || !legacyController.isActive) {
      sendResponseCallback(Left(new ApiError(Errors.NOT_CONTROLLER)))
    } else if (!config.isFeatureVersioningSupported) {
      sendResponseCallback(Left(new ApiError(Errors.INVALID_REQUEST, "Feature versioning system is disabled.")))
    } else {
      legacyController.updateFeatures(updateFeaturesRequest, sendResponseCallback)
    }
  }

  def handleBrokerRegistration(request: RequestChannel.Request): Unit = {
    val registrationRequest = request.body[BrokerRegistrationRequest]
    apisUtils.sendResponseMaybeThrottle(request, requestThrottleMs =>
      registrationRequest.getErrorResponse(requestThrottleMs,
        Errors.NOT_CONTROLLER.exception))
  }

  def handleBrokerHeartbeat(request: RequestChannel.Request): Unit = {
    val heartbeatRequest = request.body[BrokerHeartbeatRequest]
    apisUtils.sendResponseMaybeThrottle(request, requestThrottleMs =>
      heartbeatRequest.getErrorResponse(requestThrottleMs,
        Errors.NOT_CONTROLLER.exception))
  }

  // private package for testing
  private[server] def filterByAuthorized[T](requestContext: RequestContext,
                                            operation: AclOperation,
                                            resourceType: ResourceType,
                                            resources: Iterable[T],
                                            logIfAllowed: Boolean = true,
                                            logIfDenied: Boolean = true)(resourceName: T => String): Set[String] = {
    authorizer match {
      case Some(authZ) =>
        val resourceNameToCount = CoreUtils.groupMapReduce(resources)(resourceName)(_ => 1)(_ + _)
        val actions = resourceNameToCount.iterator.map { case (resourceName, count) =>
          val resource = new ResourcePattern(resourceType, resourceName, PatternType.LITERAL)
          new Action(operation, resource, count, logIfAllowed, logIfDenied)
        }.toBuffer
        authZ.authorize(requestContext, actions.asJava).asScala
          .zip(resourceNameToCount.keySet)
          .collect { case (authzResult, resourceName) if authzResult == AuthorizationResult.ALLOWED =>
            resourceName
          }.toSet
      case None => resources.iterator.map(resourceName).toSet
    }
  }

  private def partitionSeqByAuthorized[T](requestContext: RequestContext,
                                        operation: AclOperation,
                                        resourceType: ResourceType,
                                        resources: Seq[T],
                                        logIfAllowed: Boolean = true,
                                        logIfDenied: Boolean = true)(resourceName: T => String): (Seq[T], Seq[T]) = {
    authorizer match {
      case Some(_) =>
        val authorizedResourceNames = filterByAuthorized(requestContext, operation, resourceType,
          resources, logIfAllowed, logIfDenied)(resourceName)
        resources.partition(resource => authorizedResourceNames.contains(resourceName(resource)))
      case None => (resources, Seq.empty)
    }
  }

  private def partitionMapByAuthorized[K, V](requestContext: RequestContext,
                                             operation: AclOperation,
                                             resourceType: ResourceType,
                                             resources: Map[K, V],
                                             logIfAllowed: Boolean = true,
                                             logIfDenied: Boolean = true)(resourceName: K => String): (Map[K, V], Map[K, V]) = {
    authorizer match {
      case Some(_) =>
        val authorizedResourceNames = filterByAuthorized(requestContext, operation, resourceType,
          resources.keySet, logIfAllowed, logIfDenied)(resourceName)
        resources.partition { case (k, _) => authorizedResourceNames.contains(resourceName(k)) }
      case None => (resources, Map.empty)
    }
  }

  private def updateRecordConversionStats(request: RequestChannel.Request,
                                          tp: TopicPartition,
                                          conversionStats: RecordConversionStats): Unit = {
    val conversionCount = conversionStats.numRecordsConverted
    if (conversionCount > 0) {
      request.header.apiKey match {
        case ApiKeys.PRODUCE =>
          brokerTopicStats.topicStats(tp.topic).produceMessageConversionsRate.mark(conversionCount)
          brokerTopicStats.allTopicsStats.produceMessageConversionsRate.mark(conversionCount)
        case ApiKeys.FETCH =>
          brokerTopicStats.topicStats(tp.topic).fetchMessageConversionsRate.mark(conversionCount)
          brokerTopicStats.allTopicsStats.fetchMessageConversionsRate.mark(conversionCount)
        case _ =>
          throw new IllegalStateException("Message conversion info is recorded only for Produce/Fetch requests")
      }
      request.messageConversionsTimeNanos = conversionStats.conversionTimeNanos
    }
    request.temporaryMemoryBytes = conversionStats.temporaryMemoryBytes
  }

  private def sendForwardedResponse(
                                       request: RequestChannel.Request,
    response: AbstractResponse
  ): Unit = {
    // For forwarded requests, we take the throttle time from the broker that
    // the request was forwarded to
    val throttleTimeMs = response.throttleTimeMs()
    quotas.request.throttle(request, throttleTimeMs, requestChannel.sendResponse)
    requestChannel.sendResponse(request, Some(response), None)
  }

  /**
   * Throttle the channel if the controller mutations quota or the request quota have been violated.
   * Regardless of throttling, send the response immediately.
   */
  private def sendResponseMaybeThrottleWithControllerQuota(controllerMutationQuota: ControllerMutationQuota,
                                                           request: RequestChannel.Request,
                                                           createResponse: Int => AbstractResponse): Unit = {
    val timeMs = time.milliseconds
    val controllerThrottleTimeMs = controllerMutationQuota.throttleTime
    val requestThrottleTimeMs = quotas.request.maybeRecordAndGetThrottleTimeMs(request, timeMs)
    val maxThrottleTimeMs = Math.max(controllerThrottleTimeMs, requestThrottleTimeMs)
    // Only throttle non-forwarded requests
    if (maxThrottleTimeMs > 0 && !request.isForwarded) {
      request.apiThrottleTimeMs = maxThrottleTimeMs
      if (controllerThrottleTimeMs > requestThrottleTimeMs) {
        quotas.controllerMutation.throttle(request, controllerThrottleTimeMs, requestChannel.sendResponse)
      } else {
        quotas.request.throttle(request, requestThrottleTimeMs, requestChannel.sendResponse)
      }
    }

    requestChannel.sendResponse(request, Some(createResponse(maxThrottleTimeMs)), None)
  }

  private def isBrokerEpochStale(brokerEpochInRequest: Long): Boolean = {
    // Broker epoch in LeaderAndIsr/UpdateMetadata/StopReplica request is unknown
    // if the controller hasn't been upgraded to use KIP-380
    if (brokerEpochInRequest == AbstractControlRequest.UNKNOWN_BROKER_EPOCH) false
    else {
      // brokerEpochInRequest > controller.brokerEpoch is possible in rare scenarios where the controller gets notified
      // about the new broker epoch and sends a control request with this epoch before the broker learns about it
      brokerEpochInRequest < legacyController.brokerEpoch
    }
  }

  // visible for testing
  private[server] def describeConfigs(resourceToConfigNames: List[DescribeConfigsResource],
                              includeSynonyms: Boolean,
                              includeDocumentation: Boolean): List[DescribeConfigsResponseData.DescribeConfigsResult] = {
    resourceToConfigNames.map { case resource =>

      def allConfigs(config: AbstractConfig) = {
        config.originals.asScala.filter(_._2 != null) ++ config.values.asScala
      }

      def createResponseConfig(configs: Map[String, Any],
                               createConfigEntry: (String, Any) => DescribeConfigsResponseData.DescribeConfigsResourceResult): DescribeConfigsResponseData.DescribeConfigsResult = {
        val filteredConfigPairs = if (resource.configurationKeys == null)
          configs.toBuffer
        else
          configs.filter { case (configName, _) =>
            resource.configurationKeys.asScala.forall(_.contains(configName))
          }.toBuffer

        val configEntries = filteredConfigPairs.map { case (name, value) => createConfigEntry(name, value) }
        new DescribeConfigsResponseData.DescribeConfigsResult().setErrorCode(Errors.NONE.code)
          .setConfigs(configEntries.asJava)
      }

      try {
        val configResult = ConfigResource.Type.forId(resource.resourceType) match {
          case ConfigResource.Type.TOPIC =>
            val topic = resource.resourceName
            Topic.validate(topic)
            if (metadataCache.contains(topic)) {
              val topicProps = brokerMetadataListener.initiallyCaughtUpFuture.get.configProperties(new ConfigResource(ConfigResource.Type.TOPIC, topic))
              val logConfig = LogConfig.fromProps(KafkaBroker.copyKafkaConfigToLog(config), topicProps)
              createResponseConfig(allConfigs(logConfig), createTopicConfigEntry(logConfig, topicProps, includeSynonyms, includeDocumentation))
            } else {
              new DescribeConfigsResponseData.DescribeConfigsResult().setErrorCode(Errors.UNKNOWN_TOPIC_OR_PARTITION.code)
                .setConfigs(Collections.emptyList[DescribeConfigsResponseData.DescribeConfigsResourceResult])
            }

          case ConfigResource.Type.BROKER =>
            if (resource.resourceName == null || resource.resourceName.isEmpty)
              createResponseConfig(config.dynamicConfig.currentDynamicDefaultConfigs,
                createBrokerConfigEntry(perBrokerConfig = false, includeSynonyms, includeDocumentation))
            else if (resourceNameToBrokerId(resource.resourceName) == config.brokerId)
              createResponseConfig(allConfigs(config),
                createBrokerConfigEntry(perBrokerConfig = true, includeSynonyms, includeDocumentation))
            else
              throw new InvalidRequestException(s"Unexpected broker id, expected ${config.brokerId} or empty string, but received ${resource.resourceName}")

          case ConfigResource.Type.BROKER_LOGGER =>
            if (resource.resourceName == null || resource.resourceName.isEmpty)
              throw new InvalidRequestException("Broker id must not be empty")
            else if (resourceNameToBrokerId(resource.resourceName) != config.brokerId)
              throw new InvalidRequestException(s"Unexpected broker id, expected ${config.brokerId} but received ${resource.resourceName}")
            else
              createResponseConfig(Log4jController.loggers,
                (name, value) => new DescribeConfigsResponseData.DescribeConfigsResourceResult().setName(name)
                  .setValue(value.toString).setConfigSource(ConfigSource.DYNAMIC_BROKER_LOGGER_CONFIG.id)
                  .setIsSensitive(false).setReadOnly(false).setSynonyms(List.empty.asJava))
          case resourceType => throw new InvalidRequestException(s"Unsupported resource type: $resourceType")
        }
        configResult.setResourceName(resource.resourceName).setResourceType(resource.resourceType)
      } catch {
        case e: Throwable =>
          // Log client errors at a lower level than unexpected exceptions
          val message = s"Error processing describe configs request for resource $resource"
          if (e.isInstanceOf[ApiException])
            info(message, e)
          else
            error(message, e)
          val err = ApiError.fromThrowable(e)
          new DescribeConfigsResponseData.DescribeConfigsResult()
            .setResourceName(resource.resourceName)
            .setResourceType(resource.resourceType)
            .setErrorMessage(err.message)
            .setErrorCode(err.error.code)
            .setConfigs(Collections.emptyList[DescribeConfigsResponseData.DescribeConfigsResourceResult])
      }
    }
  }

  private def createTopicConfigEntry(logConfig: LogConfig, topicProps: Properties, includeSynonyms: Boolean, includeDocumentation: Boolean)
                                    (name: String, value: Any): DescribeConfigsResponseData.DescribeConfigsResourceResult = {
    val configEntryType = LogConfig.configType(name)
    val isSensitive = KafkaConfig.maybeSensitive(configEntryType)
    val valueAsString = if (isSensitive) null else ConfigDef.convertToString(value, configEntryType.orNull)
    val allSynonyms = {
      val list = LogConfig.TopicConfigSynonyms.get(name)
        .map(s => configSynonyms(s, brokerSynonyms(s), isSensitive))
        .getOrElse(List.empty)
      if (!topicProps.containsKey(name))
        list
      else
        new DescribeConfigsResponseData.DescribeConfigsSynonym().setName(name).setValue(valueAsString)
          .setSource(ConfigSource.TOPIC_CONFIG.id) +: list
    }
    val source = if (allSynonyms.isEmpty) ConfigSource.DEFAULT_CONFIG.id else allSynonyms.head.source
    val synonyms = if (!includeSynonyms) List.empty else allSynonyms
    val dataType = configResponseType(configEntryType)
    val configDocumentation = if (includeDocumentation) logConfig.documentationOf(name) else null
    new DescribeConfigsResponseData.DescribeConfigsResourceResult()
      .setName(name).setValue(valueAsString).setConfigSource(source)
      .setIsSensitive(isSensitive).setReadOnly(false).setSynonyms(synonyms.asJava)
      .setDocumentation(configDocumentation).setConfigType(dataType.id)
  }

  private def createBrokerConfigEntry(perBrokerConfig: Boolean, includeSynonyms: Boolean, includeDocumentation: Boolean)
                                     (name: String, value: Any): DescribeConfigsResponseData.DescribeConfigsResourceResult = {
    val allNames = brokerSynonyms(name)
    val configEntryType = KafkaConfig.configType(name)
    val isSensitive = KafkaConfig.maybeSensitive(configEntryType)
    val valueAsString = if (isSensitive)
      null
    else value match {
      case v: String => v
      case _ => ConfigDef.convertToString(value, configEntryType.orNull)
    }
    val allSynonyms = configSynonyms(name, allNames, isSensitive)
      .filter(perBrokerConfig || _.source == ConfigSource.DYNAMIC_DEFAULT_BROKER_CONFIG.id)
    val synonyms = if (!includeSynonyms) List.empty else allSynonyms
    val source = if (allSynonyms.isEmpty) ConfigSource.DEFAULT_CONFIG.id else allSynonyms.head.source
    val readOnly = !DynamicBrokerConfig.AllDynamicConfigs.contains(name)

    val dataType = configResponseType(configEntryType)
    val configDocumentation = if (includeDocumentation) brokerDocumentation(name) else null
    new DescribeConfigsResponseData.DescribeConfigsResourceResult().setName(name).setValue(valueAsString).setConfigSource(source)
      .setIsSensitive(isSensitive).setReadOnly(readOnly).setSynonyms(synonyms.asJava)
      .setDocumentation(configDocumentation).setConfigType(dataType.id)
  }

  private def configSynonyms(name: String, synonyms: List[String], isSensitive: Boolean): List[DescribeConfigsResponseData.DescribeConfigsSynonym] = {
    val dynamicConfig = config.dynamicConfig
    val allSynonyms = mutable.Buffer[DescribeConfigsResponseData.DescribeConfigsSynonym]()

    def maybeAddSynonym(map: Map[String, String], source: ConfigSource)(name: String): Unit = {
      map.get(name).map { value =>
        val configValue = if (isSensitive) null else value
        allSynonyms += new DescribeConfigsResponseData.DescribeConfigsSynonym().setName(name).setValue(configValue).setSource(source.id)
      }
    }

    synonyms.foreach(maybeAddSynonym(dynamicConfig.currentDynamicBrokerConfigs, ConfigSource.DYNAMIC_BROKER_CONFIG))
    synonyms.foreach(maybeAddSynonym(dynamicConfig.currentDynamicDefaultConfigs, ConfigSource.DYNAMIC_DEFAULT_BROKER_CONFIG))
    synonyms.foreach(maybeAddSynonym(dynamicConfig.staticBrokerConfigs, ConfigSource.STATIC_BROKER_CONFIG))
    synonyms.foreach(maybeAddSynonym(dynamicConfig.staticDefaultConfigs, ConfigSource.DEFAULT_CONFIG))
    allSynonyms.dropWhile(s => s.name != name).toList // e.g. drop listener overrides when describing base config
  }

  private def brokerSynonyms(name: String): List[String] = {
    DynamicBrokerConfig.brokerConfigSynonyms(name, matchListenerOverride = true)
  }

  private def brokerDocumentation(name: String): String = {
    config.documentationOf(name)
  }

  private def configResponseType(configType: Option[ConfigDef.Type]): DescribeConfigsResponse.ConfigType = {
    if (configType.isEmpty)
      DescribeConfigsResponse.ConfigType.UNKNOWN
    else configType.get match {
      case ConfigDef.Type.BOOLEAN => DescribeConfigsResponse.ConfigType.BOOLEAN
      case ConfigDef.Type.STRING => DescribeConfigsResponse.ConfigType.STRING
      case ConfigDef.Type.INT => DescribeConfigsResponse.ConfigType.INT
      case ConfigDef.Type.SHORT => DescribeConfigsResponse.ConfigType.SHORT
      case ConfigDef.Type.LONG => DescribeConfigsResponse.ConfigType.LONG
      case ConfigDef.Type.DOUBLE => DescribeConfigsResponse.ConfigType.DOUBLE
      case ConfigDef.Type.LIST => DescribeConfigsResponse.ConfigType.LIST
      case ConfigDef.Type.CLASS => DescribeConfigsResponse.ConfigType.CLASS
      case ConfigDef.Type.PASSWORD => DescribeConfigsResponse.ConfigType.PASSWORD
      case _ => DescribeConfigsResponse.ConfigType.UNKNOWN
    }
  }

  private def resourceNameToBrokerId(resourceName: String): Int = {
    try resourceName.toInt catch {
      case _: NumberFormatException =>
        throw new InvalidRequestException(s"Broker id must be an integer, but it is: $resourceName")
    }
  }
}<|MERGE_RESOLUTION|>--- conflicted
+++ resolved
@@ -2612,19 +2612,12 @@
 
         def sendResponseCallback(): Unit = {
           val filterResults = deleteResults.map(_.get).map(DeleteAclsResponse.filterResult).asJava
-<<<<<<< HEAD
           apisUtils.sendResponseMaybeThrottle(request, requestThrottleMs =>
-            new DeleteAclsResponse(new DeleteAclsResponseData()
-              .setThrottleTimeMs(requestThrottleMs)
-              .setFilterResults(filterResults)))
-=======
-          sendResponseMaybeThrottle(request, requestThrottleMs =>
             new DeleteAclsResponse(
               new DeleteAclsResponseData()
                 .setThrottleTimeMs(requestThrottleMs)
                 .setFilterResults(filterResults),
               deleteAclsRequest.version))
->>>>>>> 125d5ea0
         }
         alterAclsPurgatory.tryCompleteElseWatch(config.connectionsMaxIdleMs, deleteResults, sendResponseCallback)
     }
@@ -3171,16 +3164,8 @@
   def handleDescribeClientQuotasRequest(request: RequestChannel.Request): Unit = {
     val describeClientQuotasRequest = request.body[DescribeClientQuotasRequest]
 
-<<<<<<< HEAD
     // unsupported in KIP-500 mode until we implement client quotas
     if (adminManager != null && apisUtils.authorize(request.context, DESCRIBE_CONFIGS, CLUSTER, CLUSTER_NAME)) {
-      val result = adminManager.describeClientQuotas(describeClientQuotasRequest.filter).map { case (quotaEntity, quotaConfigs) =>
-        quotaEntity -> quotaConfigs.map { case (key, value) => key -> Double.box(value) }.asJava
-      }.asJava
-      apisUtils.sendResponseMaybeThrottle(request, requestThrottleMs =>
-        new DescribeClientQuotasResponse(result, requestThrottleMs))
-=======
-    if (authorize(request.context, DESCRIBE_CONFIGS, CLUSTER, CLUSTER_NAME)) {
       val result = adminManager.describeClientQuotas(describeClientQuotasRequest.filter)
 
       val entriesData = result.iterator.map { case (quotaEntity, quotaValues) =>
@@ -3201,11 +3186,10 @@
           .setValues(valueData.asJava)
       }.toBuffer
 
-      sendResponseMaybeThrottle(request, requestThrottleMs =>
+      apisUtils.sendResponseMaybeThrottle(request, requestThrottleMs =>
         new DescribeClientQuotasResponse(new DescribeClientQuotasResponseData()
           .setThrottleTimeMs(requestThrottleMs)
           .setEntries(entriesData.asJava)))
->>>>>>> 125d5ea0
     } else {
       apisUtils.sendResponseMaybeThrottle(request, requestThrottleMs =>
         describeClientQuotasRequest.getErrorResponse(requestThrottleMs, Errors.CLUSTER_AUTHORIZATION_FAILED.exception))
@@ -3215,15 +3199,8 @@
   def handleAlterClientQuotasRequest(request: RequestChannel.Request): Unit = {
     val alterClientQuotasRequest = request.body[AlterClientQuotasRequest]
 
-<<<<<<< HEAD
     // unsupported in KIP-500 mode until we implement client quotas
     if (adminManager != null && apisUtils.authorize(request.context, ALTER_CONFIGS, CLUSTER, CLUSTER_NAME)) {
-      val result = adminManager.alterClientQuotas(alterClientQuotasRequest.entries().asScala.toSeq,
-        alterClientQuotasRequest.validateOnly()).asJava
-      apisUtils.sendResponseMaybeThrottle(request, requestThrottleMs =>
-        new AlterClientQuotasResponse(result, requestThrottleMs))
-=======
-    if (authorize(request.context, ALTER_CONFIGS, CLUSTER, CLUSTER_NAME)) {
       val result = adminManager.alterClientQuotas(alterClientQuotasRequest.entries.asScala,
         alterClientQuotasRequest.validateOnly)
 
@@ -3240,11 +3217,10 @@
           .setEntity(entityData.asJava)
       }.toBuffer
 
-      sendResponseMaybeThrottle(request, requestThrottleMs =>
+      apisUtils.sendResponseMaybeThrottle(request, requestThrottleMs =>
         new AlterClientQuotasResponse(new AlterClientQuotasResponseData()
           .setThrottleTimeMs(requestThrottleMs)
           .setEntries(entriesData.asJava)))
->>>>>>> 125d5ea0
     } else {
       apisUtils.sendResponseMaybeThrottle(request, requestThrottleMs =>
         alterClientQuotasRequest.getErrorResponse(requestThrottleMs, Errors.CLUSTER_AUTHORIZATION_FAILED.exception))
