--- conflicted
+++ resolved
@@ -22,11 +22,7 @@
     <groupId>org.apache.kafka</groupId>
     <artifactId>streams-quickstart</artifactId>
     <packaging>pom</packaging>
-<<<<<<< HEAD
-    <version>3.6.0-SNAPSHOT</version>
-=======
     <version>7.5.0-0-ccs</version>
->>>>>>> b47b063e
 
     <name>Kafka Streams :: Quickstart</name>
 
